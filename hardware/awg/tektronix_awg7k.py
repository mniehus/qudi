# -*- coding: utf-8 -*-

"""
This file contains the Qudi hardware module for AWG7000 Series.

Qudi is free software: you can redistribute it and/or modify
it under the terms of the GNU General Public License as published by
the Free Software Foundation, either version 3 of the License, or
(at your option) any later version.

Qudi is distributed in the hope that it will be useful,
but WITHOUT ANY WARRANTY; without even the implied warranty of
MERCHANTABILITY or FITNESS FOR A PARTICULAR PURPOSE.  See the
GNU General Public License for more details.

You should have received a copy of the GNU General Public License
along with Qudi. If not, see <http://www.gnu.org/licenses/>.

Copyright (c) the Qudi Developers. See the COPYRIGHT.txt file at the
top-level directory of this distribution and at <https://github.com/Ulm-IQO/qudi/>
"""


import os
import time
import visa
import numpy as np
from ftplib import FTP
from collections import OrderedDict

from core.util.modules import get_home_dir
from core.util.helpers import natural_sort
from core.module import Base, ConfigOption
from interface.pulser_interface import PulserInterface, PulserConstraints, SequenceOption


class AWG7k(Base, PulserInterface):
    """ A hardware module for the Tektronix AWG7000 series for generating
        waveforms and sequences thereof.

    Example config for copy-paste:

    pulser_awg7000:
        module.Class: 'awg.tektronix_awg7k.AWG7k'
        awg_visa_address: 'TCPIP::10.42.0.211::INSTR'
        awg_ip_address: '10.42.0.211'
        timeout: 60
        # tmp_work_dir: 'C:\\Software\\qudi_pulsed_files' # optional
        # ftp_root_dir: 'C:\\inetpub\\ftproot' # optional, root directory on AWG device
        # ftp_login: 'anonymous' # optional, the username for ftp login
        # ftp_passwd: 'anonymous@' # optional, the password for ftp login

    """

    # config options
    _tmp_work_dir = ConfigOption(name='tmp_work_dir',
                                 default=os.path.join(get_home_dir(), 'pulsed_files'),
                                 missing='warn')
    _visa_address = ConfigOption(name='awg_visa_address', missing='error')
    _ip_address = ConfigOption(name='awg_ip_address', missing='error')
    _ftp_dir = ConfigOption(name='ftp_root_dir', default='C:\\inetpub\\ftproot', missing='warn')
    _username = ConfigOption(name='ftp_login', default='anonymous', missing='warn')
    _password = ConfigOption(name='ftp_passwd', default='anonymous@', missing='warn')
    _visa_timeout = ConfigOption(name='timeout', default=30, missing='nothing')

    def __init__(self, config, **kwargs):
        super().__init__(config=config, **kwargs)

        # Get an instance of the visa resource manager
        self._rm = visa.ResourceManager()

        self.awg = None  # This variable will hold a reference to the awg visa resource

        self.ftp_working_dir = 'waves'  # subfolder of FTP root dir on AWG disk to work in

        self.installed_options = list()  # will hold the encoded installed options available on awg
        self._internal_ch_state = {
            'a_ch1': False,
            'a_ch2': False,
        }
        self._written_sequences = []  # Helper variable since written sequences can not be queried
        self._loaded_sequences = []  # Helper variable since a loaded sequence can not be queried :(
        self._marker_byte_dict = {0: b'\x00', 1: b'\x01', 2: b'\x02', 3: b'\x03'}
        self._event_triggers = {'OFF': 'OFF', 'ON': 'ON'}

    def on_activate(self):
        """ Initialisation performed during activation of the module.
        """
        # Create work directory if necessary
        if not os.path.exists(self._tmp_work_dir):
            os.makedirs(os.path.abspath(self._tmp_work_dir))

        try:
            self.awg = self._rm.open_resource(
                self._visa_address,
            )
            # set timeout by default to 30 sec
            self.awg.timeout = self._visa_timeout * 1000
        except:
            self.awg = None
            self.log.error(
                'VISA address "{0}" not found by the pyVISA resource manager.\nCheck '
                'the connection by using for example "Agilent Connection Expert".'
                ''.format(self._visa_address))

        # try connecting to AWG using FTP protocol
        with FTP(self._ip_address) as ftp:
            ftp.login(user=self._username, passwd=self._password)
            ftp.cwd(self.ftp_working_dir)
            self.log.debug('FTP working dir: {0}'.format(ftp.pwd()))

        idn = self.query('*IDN?').split(',')
        self.mfg, self.model, self.ser, self.fw_ver = idn

        # Options of AWG7000 series:
        #              Option 01: Memory expansion to 64,8 MSamples (Million points)
        #              Option 06: Interleave and extended analog output bandwidth
        #              Option 08: Fast sequence switching
        #              Option 09: Subsequence and Table Jump

        self.installed_options = self.query('*OPT?').split(',')
        # TODO: inclulde proper routine to check and change zeroing functionality

        self.log.info('Found {} {} Serial: {} FW: {} options: {}'.format(
            self.mfg, self.model, self.ser, self.fw_ver, self.installed_options
        ))
        # Set current directory on AWG
        self.write('MMEM:CDIR "{0}"'.format(os.path.join(self._ftp_dir, self.ftp_working_dir)))
        return

    def on_deactivate(self):
        """ Deinitialisation performed during deactivation of the module.
        """
        # Closes the connection to the AWG
        try:
            self.awg.close()
        except:
            self.log.debug('Closing AWG connection using pyvisa failed.')
        self.log.info('Closed connection to AWG')
        return

    # =========================================================================
    # Below all the Pulser Interface routines.
    # =========================================================================

    def get_constraints(self):
        """
        Retrieve the hardware constrains from the Pulsing device.

        @return constraints object: object with pulser constraints as attributes.

        Provides all the constraints (e.g. sample_rate, amplitude, total_length_bins,
        channel_config, ...) related to the pulse generator hardware to the caller.

            SEE PulserConstraints CLASS IN pulser_interface.py FOR AVAILABLE CONSTRAINTS!!!

        If you are not sure about the meaning, look in other hardware files to get an impression.
        If still additional constraints are needed, then they have to be added to the
        PulserConstraints class.

        Each scalar parameter is an ScalarConstraints object defined in cor.util.interfaces.
        Essentially it contains min/max values as well as min step size, default value and unit of
        the parameter.

        PulserConstraints.activation_config differs, since it contain the channel
        configuration/activation information of the form:
            {<descriptor_str>: <channel_set>,
             <descriptor_str>: <channel_set>,
             ...}

        If the constraints cannot be set in the pulsing hardware (e.g. because it might have no
        sequence mode) just leave it out so that the default is used (only zeros).
        """
        # TODO: Check values for AWG7122c
        constraints = PulserConstraints()

        if self.model == 'AWG7122C':
            if self.get_interleave():
                constraints.sample_rate.min = 12.0e9
                constraints.sample_rate.max = 24.0e9
                constraints.sample_rate.step = 5.0e2
                constraints.sample_rate.default = 24.0e9
            else:
                constraints.sample_rate.min = 10.0e6
                constraints.sample_rate.max = 12.0e9
                constraints.sample_rate.step = 10.0e6
                constraints.sample_rate.default = 12.0e9

        elif self.model == 'AWG7082C':
            if self.get_interleave():
                constraints.sample_rate.min = 8.0e9
                constraints.sample_rate.max = 16.0e9
                constraints.sample_rate.step = 5.0e2
                constraints.sample_rate.default = 16.0e9
            else:
                constraints.sample_rate.min = 10.0e6
                constraints.sample_rate.max = 8.0e9
                constraints.sample_rate.step = 10.0e6
                constraints.sample_rate.default = 8.0e9

        if '02' in self.installed_options or self._has_interleave():
            constraints.a_ch_amplitude.max = 1.0
            constraints.a_ch_amplitude.step = 0.001
            constraints.a_ch_amplitude.default = 1.0
        else:
            constraints.a_ch_amplitude.max = 2.0
            constraints.a_ch_amplitude.step = 0.001
            constraints.a_ch_amplitude.default = 2.0

        if self._zeroing_enabled():
            constraints.a_ch_amplitude.min = 0.25
        else:
            constraints.a_ch_amplitude.min = 0.5

        constraints.d_ch_low.min = -1.4
        constraints.d_ch_low.max = 0.9
        constraints.d_ch_low.step = 0.01
        constraints.d_ch_low.default = 0.0

        constraints.d_ch_high.min = -0.9
        constraints.d_ch_high.max = 1.4
        constraints.d_ch_high.step = 0.01
        constraints.d_ch_high.default = 1.4

        constraints.waveform_length.min = 1
        constraints.waveform_length.step = 4
        constraints.waveform_length.default = 80
        if '01' in self.installed_options:
            constraints.waveform_length.max = 64800000
        else:
            constraints.waveform_length.max = 32400000

        constraints.waveform_num.min = 1
        constraints.waveform_num.max = 32000
        constraints.waveform_num.step = 1
        constraints.waveform_num.default = 1

        constraints.sequence_num.min = 1
        constraints.sequence_num.max = 16000
        constraints.sequence_num.step = 1
        constraints.sequence_num.default = 1

        constraints.subsequence_num.min = 1
        constraints.subsequence_num.max = 8000
        constraints.subsequence_num.step = 1
        constraints.subsequence_num.default = 1

        # If sequencer mode is available then these should be specified
        constraints.repetitions.min = 0
        constraints.repetitions.max = 65539
        constraints.repetitions.step = 1
        constraints.repetitions.default = 0

        # Device has only one trigger and no flags
        constraints.event_triggers = ['ON']
        constraints.flags = list()

        constraints.sequence_steps.min = 0
        constraints.sequence_steps.max = 8000
        constraints.sequence_steps.step = 1
        constraints.sequence_steps.default = 0

        # the name a_ch<num> and d_ch<num> are generic names, which describe UNAMBIGUOUSLY the
        # channels. Here all possible channel configurations are stated, where only the generic
        # names should be used. The names for the different configurations can be customary chosen.
        activation_config = OrderedDict()
        activation_config['all'] = frozenset({'a_ch1', 'd_ch1', 'd_ch2', 'a_ch2', 'd_ch3', 'd_ch4'})
        # Usage of channel 1 only:
        activation_config['A1_M1_M2'] = frozenset({'a_ch1', 'd_ch1', 'd_ch2'})
        # Usage of channel 2 only:
        activation_config['A2_M3_M4'] = frozenset({'a_ch2', 'd_ch3', 'd_ch4'})
        # Only both analog channels
        activation_config['Two_Analog'] = frozenset({'a_ch1', 'a_ch2'})
        # Usage of one analog channel without digital channel
        activation_config['Analog1'] = frozenset({'a_ch1'})
        # Usage of one analog channel without digital channel
        activation_config['Analog2'] = frozenset({'a_ch2'})
        constraints.activation_config = activation_config

        if self._has_sequence_mode():
            constraints.sequence_option = SequenceOption.OPTIONAL
        else:
            constraints.sequence_option = SequenceOption.NON

        return constraints

    def pulser_on(self):
        """ Switches the pulsing device on.

        @return int: error code (0:OK, -1:error, higher number corresponds to
                                 current status of the device. Check then the
                                 class variable status_dic.)
        """
        # Get all active channels
        chnl_activation = self.get_active_channels()
        channel_numbers = sorted(int(chnl.split('_ch')[1]) for chnl in chnl_activation if
                                 chnl.startswith('a') and chnl_activation[chnl])
        # do nothing if AWG is already running
        if not self._is_output_on():
            for ch in channel_numbers:
                self.write('OUTPUT{0}:STATE ON'.format(ch))
            self.write('AWGC:RUN')
            # wait until the AWG is actually running
            while not self._is_output_on():
                time.sleep(0.2)
        return self.get_status()[0]

    def pulser_off(self):
        """ Switches the pulsing device off.

        @return int: error code (0:OK, -1:error, higher number corresponds to
                                 current status of the device. Check then the
                                 class variable status_dic.)
        """
        # do nothing if AWG is already idle
        if self._is_output_on():
            self.write('AWGC:STOP')
            # wait until the AWG has actually stopped
            while self._is_output_on():
                time.sleep(0.2)
        return self.get_status()[0]

    def load_waveform(self, load_dict):
        """ Loads a waveform to the specified channel of the pulsing device.
        For devices that have a workspace (i.e. AWG) this will load the waveform from the device
        workspace into the channel.
        For a device without mass memory this will make the waveform/pattern that has been
        previously written with self.write_waveform ready to play.

        @param load_dict:  dict|list, a dictionary with keys being one of the available channel
                                      index and values being the name of the already written
                                      waveform to load into the channel.
                                      Examples:   {1: rabi_ch1, 2: rabi_ch2} or
                                                  {1: rabi_ch2, 2: rabi_ch1}
                                      If just a list of waveform names if given, the channel
                                      association will be invoked from the channel
                                      suffix '_ch1', '_ch2' etc.

        @return dict: Dictionary containing the actually loaded waveforms per channel.
        """
        if isinstance(load_dict, list):
            new_dict = dict()
            for waveform in load_dict:
                channel = int(waveform.rsplit('_ch', 1)[1])
                new_dict[channel] = waveform
            load_dict = new_dict

        # Get all active channels
        chnl_activation = self.get_active_channels()
        analog_channels = natural_sort(
            chnl for chnl in chnl_activation if chnl.startswith('a') and chnl_activation[chnl])

        # Check if all channels to load to are active
        channels_to_set = {'a_ch{0:d}'.format(chnl_num) for chnl_num in load_dict}
        if not channels_to_set.issubset(analog_channels):
            self.log.error('Unable to load all waveforms into channels.\n'
                           'One or more channels to set are not active.')
            return self.get_loaded_assets()

        # Check if all waveforms to load are present on device memory
        if not set(load_dict.values()).issubset(self.get_waveform_names()):
            self.log.error('Unable to load waveforms into channels.\n'
                           'One or more waveforms to load are missing on device memory.')
            return self.get_loaded_assets()

        # Load waveforms into channels
        for chnl_num, waveform in load_dict.items():
            # load into channel
            self.write('SOUR{0:d}:WAV "{1}"'.format(chnl_num, waveform))
            while self.query('SOUR{0:d}:WAV?'.format(chnl_num)) != waveform:
                time.sleep(0.1)

        self.set_mode('C')
        return self.get_loaded_assets()

    def load_sequence(self, sequence_name):
        """ Loads a sequence to the channels of the device in order to be ready for playback.
        For devices that have a workspace (i.e. AWG) this will load the sequence from the device
        workspace into the channels.
        For a device without mass memory this will make the waveform/pattern that has been
        previously written with self.write_waveform ready to play.

        @param sequence_name:  dict|list, a dictionary with keys being one of the available channel
                                      index and values being the name of the already written
                                      waveform to load into the channel.
                                      Examples:   {1: rabi_ch1, 2: rabi_ch2} or
                                                  {1: rabi_ch2, 2: rabi_ch1}
                                      If just a list of waveform names if given, the channel
                                      association will be invoked from the channel
                                      suffix '_ch1', '_ch2' etc.

        @return dict: Dictionary containing the actually loaded waveforms per channel.
        """
        if sequence_name not in self.get_sequence_names():
            self.log.error('Unable to load sequence.\n'
                           'Sequence to load is missing on device memory.')
            return self.get_loaded_assets()

        # set the AWG to the event jump mode:
        self.write('AWGC:EVENT:JMODE EJUMP')
        self.set_mode('S')

        self._loaded_sequences = [sequence_name]
        return self.get_loaded_assets()

    def get_loaded_assets(self):
        """
        Retrieve the currently loaded asset names for each active channel of the device.
        The returned dictionary will have the channel numbers as keys.
        In case of loaded waveforms the dictionary values will be the waveform names.
        In case of a loaded sequence the values will be the sequence name appended by a suffix
        representing the track loaded to the respective channel (i.e. '<sequence_name>_1').

        @return (dict, str): Dictionary with keys being the channel number and values being the
                             respective asset loaded into the channel,
                             string describing the asset type ('waveform' or 'sequence')
        """
        # Get all active channels
        chnl_activation = self.get_active_channels()
<<<<<<< HEAD
        channel_numbers = sorted(int(chnl.split('_ch')[1]) for chnl in chnl_activation if
                                 chnl.startswith('a') and chnl_activation[chnl])
=======
>>>>>>> 5e7a3632

        channel_numbers = sorted(int(chnl.split('_ch')[1]) for chnl in chnl_activation if
                                 chnl.startswith('a') and chnl_activation[chnl])
        # Get assets per channel
        loaded_assets = dict()
        current_type = None

        run_mode = self.query('AWGC:RMOD?')
        if run_mode == 'CONT':
            current_type = 'waveform'
            for chnl_num in channel_numbers:
                loaded_assets[chnl_num] = self.query('SOUR{0}:WAV?'.format(chnl_num))

        elif run_mode == 'SEQ':
            current_type = 'sequence'
            for chnl_num in channel_numbers:
                if len(self._loaded_sequences) > 0:
                    loaded_assets[chnl_num] = self._loaded_sequences[0]

        return loaded_assets, current_type

    def clear_all(self):
        """ Clears all loaded waveforms from the pulse generators RAM/workspace.

        @return int: error code (0:OK, -1:error)
        """
        self.write('WLIS:WAV:DEL ALL')
        if '09' in self.installed_options:
            self.write('SLIS:SUBS:DEL ALL')
        self.write('SEQUENCE:LENGTH 0')
        self._written_sequences = []
        self._loaded_sequences = []
        return 0

    def get_status(self):
        """ Retrieves the status of the pulsing hardware

        @return (int, dict): inter value of the current status with the
                             corresponding dictionary containing status
                             description for all the possible status variables
                             of the pulse generator hardware
        """
        status_dic = {-1: 'Failed Request or Communication',
                      0: 'Device has stopped, but can receive commands',
                      1: 'Device is active and running',
                      2: 'Device is waiting for trigger.'}
        current_status = -1 if self.awg is None else int(self.query('AWGC:RST?'))
        return current_status, status_dic

    def get_sample_rate(self):
        """ Get the sample rate of the pulse generator hardware

        @return float: The current sample rate of the device (in Hz)

        Do not return a saved sample rate from an attribute, but instead retrieve the current
        sample rate directly from the device.
        """
        return float(self.query('SOUR1:FREQ?'))

    def set_sample_rate(self, sample_rate):
        """ Set the sample rate of the pulse generator hardware.

        @param float sample_rate: The sampling rate to be set (in Hz)

        @return float: the sample rate returned from the device (in Hz).

        Note: After setting the sampling rate of the device, use the actually set return value for
              further processing.
        """
        self.write('SOUR1:FREQ {0:.4G}MHz\n'.format(sample_rate / 1e6))
        while int(self.query('*OPC?')) != 1:
            time.sleep(0.1)
        # Here we need to wait, because when the sampling rate is changed AWG is busy
        # and therefore the ask in get_sample_rate will return an empty string.
        time.sleep(1)
        return self.get_sample_rate()

    def get_analog_level(self, amplitude=None, offset=None):
        """ Retrieve the analog amplitude and offset of the provided channels.

        @param list amplitude: optional, if the amplitude value (in Volt peak to peak, i.e. the
                               full amplitude) of a specific channel is desired.
        @param list offset: optional, if the offset value (in Volt) of a specific channel is
                            desired.

        @return: (dict, dict): tuple of two dicts, with keys being the channel descriptor string
                               (i.e. 'a_ch1') and items being the values for those channels.
                               Amplitude is always denoted in Volt-peak-to-peak and Offset in volts.

        Note: Do not return a saved amplitude and/or offset value but instead retrieve the current
              amplitude and/or offset directly from the device.

        If nothing (or None) is passed then the levels of all channels will be returned. If no
        analog channels are present in the device, return just empty dicts.

        Example of a possible input:
            amplitude = ['a_ch1', 'a_ch4'], offset = None
        to obtain the amplitude of channel 1 and 4 and the offset of all channels
            {'a_ch1': -0.5, 'a_ch4': 2.0} {'a_ch1': 0.0, 'a_ch2': 0.0, 'a_ch3': 1.0, 'a_ch4': 0.0}
        """
        # FIXME: No sanity checking done here with constraints
        amp = dict()
        off = dict()

        chnl_list = self._get_all_analog_channels()

        # get pp amplitudes
        if amplitude is None:
            for ch_num, chnl in enumerate(chnl_list):
                amp[chnl] = float(self.query('SOUR{0:d}:VOLT:AMPL?'.format(ch_num + 1)))
        else:
            for chnl in amplitude:
                if chnl in chnl_list:
                    ch_num = int(chnl.rsplit('_ch', 1)[1])
                    amp[chnl] = float(self.query('SOUR{0:d}:VOLT:AMPL?'.format(ch_num)))
                else:
                    self.log.warning('Get analog amplitude from AWG7122c channel "{0}" failed. '
                                     'Channel non-existent.'.format(chnl))

        # get voltage offsets
        no_offset = '02' in self.installed_options or '06' in self.installed_options
        if offset is None:
            for ch_num, chnl in enumerate(chnl_list):
                off[chnl] = 0.0 if no_offset else float(
                    self.query('SOUR{0:d}:VOLT:OFFS?'.format(ch_num + 1)))
        else:
            for chnl in offset:
                if chnl in chnl_list:
                    ch_num = int(chnl.rsplit('_ch', 1)[1])
                    off[chnl] = 0.0 if no_offset else float(
                        self.query('SOUR{0:d}:VOLT:OFFS?'.format(ch_num)))
                else:
                    self.log.warning('Get analog offset from AWG7122c channel "{0}" failed. '
                                     'Channel non-existent.'.format(chnl))
        return amp, off

    def set_analog_level(self, amplitude=None, offset=None):
        """ Set amplitude and/or offset value of the provided analog channel(s).

        @param dict amplitude: dictionary, with key being the channel descriptor string
                               (i.e. 'a_ch1', 'a_ch2') and items being the amplitude values
                               (in Volt peak to peak, i.e. the full amplitude) for the desired
                               channel.
        @param dict offset: dictionary, with key being the channel descriptor string
                            (i.e. 'a_ch1', 'a_ch2') and items being the offset values
                            (in absolute volt) for the desired channel.

        @return (dict, dict): tuple of two dicts with the actual set values for amplitude and
                              offset for ALL channels.

        If nothing is passed then the command will return the current amplitudes/offsets.

        Note: After setting the amplitude and/or offset values of the device, use the actual set
              return values for further processing.
        """
        # Check the inputs by using the constraints...
        constraints = self.get_constraints()
        # ...and the available analog channels
        analog_channels = self._get_all_analog_channels()

        # amplitude sanity check
        if amplitude is not None:
            for chnl in amplitude:
                ch_num = int(chnl.rsplit('_ch', 1)[1])
                if chnl not in analog_channels:
                    self.log.warning('Channel to set (a_ch{0}) not available in AWG.\nSetting '
                                     'analogue voltage for this channel ignored.'.format(chnl))
                    del amplitude[chnl]
                if amplitude[chnl] < constraints.a_ch_amplitude.min:
                    self.log.warning('Minimum Vpp for channel "{0}" is {1}. Requested Vpp of {2}V '
                                     'was ignored and instead set to min value.'
                                     ''.format(chnl, constraints.a_ch_amplitude.min,
                                               amplitude[chnl]))
                    amplitude[chnl] = constraints.a_ch_amplitude.min
                elif amplitude[chnl] > constraints.a_ch_amplitude.max:
                    self.log.warning('Maximum Vpp for channel "{0}" is {1}. Requested Vpp of {2}V '
                                     'was ignored and instead set to max value.'
                                     ''.format(chnl, constraints.a_ch_amplitude.max,
                                               amplitude[chnl]))
                    amplitude[chnl] = constraints.a_ch_amplitude.max
        # offset sanity check
        if offset is not None:
            for chnl in offset:
                ch_num = int(chnl.rsplit('_ch', 1)[1])
                if chnl not in analog_channels:
                    self.log.warning('Channel to set (a_ch{0}) not available in AWG.\nSetting '
                                     'offset voltage for this channel ignored.'.format(chnl))
                    del offset[chnl]
                if offset[chnl] < constraints.a_ch_offset.min:
                    self.log.warning('Minimum offset for channel "{0}" is {1}. Requested offset of '
                                     '{2}V was ignored and instead set to min value.'
                                     ''.format(chnl, constraints.a_ch_offset.min, offset[chnl]))
                    offset[chnl] = constraints.a_ch_offset.min
                elif offset[chnl] > constraints.a_ch_offset.max:
                    self.log.warning('Maximum offset for channel "{0}" is {1}. Requested offset of '
                                     '{2}V was ignored and instead set to max value.'
                                     ''.format(chnl, constraints.a_ch_offset.max,
                                               offset[chnl]))
                    offset[chnl] = constraints.a_ch_offset.max

        if amplitude is not None:
            for a_ch in amplitude:
                ch_num = int(chnl.rsplit('_ch', 1)[1])
                self.write('SOUR{0:d}:VOLT:AMPL {1}'.format(ch_num, amplitude[a_ch]))
                while int(self.query('*OPC?')) != 1:
                    time.sleep(0.1)

        no_offset = '02' in self.installed_options or '06' in self.installed_options
        if offset is not None and not no_offset:
            for a_ch in offset:
                ch_num = int(chnl.rsplit('_ch', 1)[1])
                self.write('SOUR{0:d}:VOLT:OFFSET {1}'.format(ch_num, offset[a_ch]))
                while int(self.query('*OPC?')) != 1:
                    time.sleep(0.1)
        return self.get_analog_level()

    def get_digital_level(self, low=None, high=None):
        """ Retrieve the digital low and high level of the provided/all channels.

        @param list low: optional, if the low value (in Volt) of a specific channel is desired.
        @param list high: optional, if the high value (in Volt) of a specific channel is desired.

        @return: (dict, dict): tuple of two dicts, with keys being the channel descriptor strings
                               (i.e. 'd_ch1', 'd_ch2') and items being the values for those
                               channels. Both low and high value of a channel is denoted in volts.

        Note: Do not return a saved low and/or high value but instead retrieve
              the current low and/or high value directly from the device.

        If nothing (or None) is passed then the levels of all channels are being returned.
        If no digital channels are present, return just an empty dict.

        Example of a possible input:
            low = ['d_ch1', 'd_ch4']
        to obtain the low voltage values of digital channel 1 an 4. A possible answer might be
            {'d_ch1': -0.5, 'd_ch4': 2.0} {'d_ch1': 1.0, 'd_ch2': 1.0, 'd_ch3': 1.0, 'd_ch4': 4.0}
        Since no high request was performed, the high values for ALL channels are returned (here 4).
        """
        low_val = {}
        high_val = {}

        digital_channels = self._get_all_digital_channels()

        if low is None:
            low = digital_channels
        if high is None:
            high = digital_channels

        # get low marker levels
        for chnl in low:
            if chnl not in digital_channels:
                continue
            d_ch_number = int(chnl.rsplit('_ch', 1)[1])
            a_ch_number = (1 + d_ch_number) // 2
            marker_index = 2 - (d_ch_number % 2)
            low_val[chnl] = float(
                self.query('SOUR{0:d}:MARK{1:d}:VOLT:LOW?'.format(a_ch_number, marker_index)))
        # get high marker levels
        for chnl in high:
            if chnl not in digital_channels:
                continue
            d_ch_number = int(chnl.rsplit('_ch', 1)[1])
            a_ch_number = (1 + d_ch_number) // 2
            marker_index = 2 - (d_ch_number % 2)
            high_val[chnl] = float(
                self.query('SOUR{0:d}:MARK{1:d}:VOLT:HIGH?'.format(a_ch_number, marker_index)))

        return low_val, high_val

    def set_digital_level(self, low=None, high=None):
        """ Set low and/or high value of the provided digital channel.

        @param dict low: dictionary, with key being the channel and items being
                         the low values (in volt) for the desired channel.
        @param dict high: dictionary, with key being the channel and items being
                         the high values (in volt) for the desired channel.

        @return (dict, dict): tuple of two dicts where first dict denotes the
                              current low value and the second dict the high
                              value.

        If nothing is passed then the command will return two empty dicts.

        Note: After setting the high and/or low values of the device, retrieve
              them again for obtaining the actual set value(s) and use that
              information for further processing.

        The major difference to analog signals is that digital signals are
        either ON or OFF, whereas analog channels have a varying amplitude
        range. In contrast to analog output levels, digital output levels are
        defined by a voltage, which corresponds to the ON status and a voltage
        which corresponds to the OFF status (both denoted in (absolute) voltage)

        In general there is no bijective correspondence between
        (amplitude, offset) and (value high, value low)!
        """
        ret_low = {}
        ret_high = {}

        if low is None:
            low = {}

        if high is None:
            high = {}

        # If you want to check the input use the constraints:
        # constraints = self.get_constraints()

        digital_channels = self._get_all_digital_channels()

        # set low marker levels
        for ch, level in low.items():
            if ch not in digital_channels:
                continue
            d_ch_number = int(ch.rsplit('_ch', 1)[1])
            a_ch_number = (1 + d_ch_number) // 2
            marker_index = 2 - (d_ch_number % 2)
            self.write('SOUR{0:d}:MARK{1:d}:VOLT:LOW {2}'.format(a_ch_number, marker_index, level))
            ret_low[ch] = float(
                self.query('SOUR{0:d}:MARK{1:d}:VOLT:LOW?'.format(a_ch_number, marker_index)))

        # set high marker levels
        for ch, level in high.items():
            if ch not in digital_channels:
                continue
            d_ch_number = int(ch.rsplit('_ch', 1)[1])
            a_ch_number = (1 + d_ch_number) // 2
            marker_index = 2 - (d_ch_number % 2)
            self.write('SOUR{0:d}:MARK{1:d}:VOLT:HIGH {2}'.format(a_ch_number, marker_index, level))
            ret_high[ch] = float(
                self.query('SOUR{0:d}:MARK{1:d}:VOLT:HIGH?'.format(a_ch_number, marker_index)))

        return ret_low, ret_high

    def get_active_channels(self, ch=None):
        """ Get the active channels of the pulse generator hardware.

        @param list ch: optional, if specific analog or digital channels are needed to be asked
                        without obtaining all the channels.

        @return dict:  where keys denoting the channel string and items boolean expressions whether
                       channel are active or not.

        Example for an possible input (order is not important):
            ch = ['a_ch2', 'd_ch2', 'a_ch1', 'd_ch5', 'd_ch1']
        then the output might look like
            {'a_ch2': True, 'd_ch2': False, 'a_ch1': False, 'd_ch5': True, 'd_ch1': False}

        If no parameter (or None) is passed to this method all channel states will be returned.
        """
        # If you want to check the input use the constraints:
        # constraints = self.get_constraints()

        analog_channels = self._get_all_analog_channels()

        active_ch = dict()
        for ch_num, a_ch in enumerate(analog_channels):
            ch_num = ch_num + 1
            # check what analog channels are active
            if self._is_output_on():
                active_ch[a_ch] = bool(int(self.query('OUTPUT{0:d}:STATE?'.format(ch_num))))
            else:
                active_ch[a_ch] = self._internal_ch_state[a_ch]
            # check how many markers are active on each channel, i.e. the DAC resolution
            if active_ch[a_ch]:
                digital_mrk = 10 - int(self.query('SOUR{0:d}:DAC:RES?'.format(ch_num)))
                if digital_mrk == 2:
                    active_ch['d_ch{0:d}'.format(ch_num * 2)] = True
                    active_ch['d_ch{0:d}'.format(ch_num * 2 - 1)] = True
                else:
                    active_ch['d_ch{0:d}'.format(ch_num * 2)] = False
                    active_ch['d_ch{0:d}'.format(ch_num * 2 - 1)] = False
            else:
                active_ch['d_ch{0:d}'.format(ch_num * 2)] = False
                active_ch['d_ch{0:d}'.format(ch_num * 2 - 1)] = False

        # return either all channel information or just the one asked for.
        if ch is not None:
            chnl_to_delete = [chnl for chnl in active_ch if chnl not in ch]
            for chnl in chnl_to_delete:
                del active_ch[chnl]
        return active_ch

    def set_active_channels(self, ch=None):
        """
        Set the active/inactive channels for the pulse generator hardware.
        The state of ALL available analog and digital channels will be returned
        (True: active, False: inactive).
        The actually set and returned channel activation must be part of the available
        activation_configs in the constraints.
        You can also activate/deactivate subsets of available channels but the resulting
        activation_config must still be valid according to the constraints.
        If the resulting set of active channels can not be found in the available
        activation_configs, the channel states must remain unchanged.

        @param dict ch: dictionary with keys being the analog or digital string generic names for
                        the channels (i.e. 'd_ch1', 'a_ch2') with items being a boolean value.
                        True: Activate channel, False: Deactivate channel

        @return dict: with the actual set values for ALL active analog and digital channels

        If nothing is passed then the command will simply return the unchanged current state.

        Note: After setting the active channels of the device, use the returned dict for further
              processing.

        Example for possible input:
            ch={'a_ch2': True, 'd_ch1': False, 'd_ch3': True, 'd_ch4': True}
        to activate analog channel 2 digital channel 3 and 4 and to deactivate
        digital channel 1. All other available channels will remain unchanged.
        """
        current_channel_state = self.get_active_channels()

        if ch is None:
            return current_channel_state

        if not set(current_channel_state).issuperset(ch):
            self.log.error('Trying to (de)activate channels that are not present in AWG.\n'
                           'Setting of channel activation aborted.')
            return current_channel_state

        # Determine new channel activation states
        new_channels_state = current_channel_state.copy()
        for chnl in ch:
            new_channels_state[chnl] = ch[chnl]

        # check if the channels to set are part of the activation_config constraints
        constraints = self.get_constraints()
        new_active_channels = {chnl for chnl in new_channels_state if new_channels_state[chnl]}
        if new_active_channels not in constraints.activation_config.values():
            self.log.error('activation_config to set ({0}) is not allowed according to constraints.'
                           ''.format(new_active_channels))
            return current_channel_state

        # get lists of all analog channels
        analog_channels = self._get_all_analog_channels()

        # calculate dac resolution for each analog channel and set it in hardware.
        # Also (de)activate the analog channels accordingly
        for a_ch in analog_channels:
            ach_num = int(a_ch.rsplit('_ch', 1)[1])
            # determine number of markers for current a_ch
            if new_channels_state['d_ch{0:d}'.format(2 * ach_num)]:
                marker_num = 2
            else:
                marker_num = 0
            # set DAC resolution for this channel
            dac_res = 10 - marker_num
            self.write('SOUR{0:d}:DAC:RES {1:d}'.format(ach_num, dac_res))
            # (de)activate the analog channel
            if new_channels_state[a_ch]:
                self.write('OUTPUT{0:d}:STATE ON'.format(ach_num))
            else:
                self.write('OUTPUT{0:d}:STATE OFF'.format(ach_num))
            self._internal_ch_state[a_ch] = new_channels_state[a_ch]
        return self.get_active_channels()

    def write_waveform(self, name, analog_samples, digital_samples, is_first_chunk, is_last_chunk,
                       total_number_of_samples):
        """
        Write a new waveform or append samples to an already existing waveform on the device memory.
        The flags is_first_chunk and is_last_chunk can be used as indicator if a new waveform should
        be created or if the write process to a waveform should be terminated.

        NOTE: All sample arrays in analog_samples and digital_samples must be of equal length!

        @param str name: the name of the waveform to be created/append to
        @param dict analog_samples: keys are the generic analog channel names (i.e. 'a_ch1') and
                                    values are 1D numpy arrays of type float32 containing the
                                    voltage samples.
        @param dict digital_samples: keys are the generic digital channel names (i.e. 'd_ch1') and
                                     values are 1D numpy arrays of type bool containing the marker
                                     states.
        @param bool is_first_chunk: Flag indicating if it is the first chunk to write.
                                    If True this method will create a new empty wavveform.
                                    If False the samples are appended to the existing waveform.
        @param bool is_last_chunk:  Flag indicating if it is the last chunk to write.
                                    Some devices may need to know when to close the appending wfm.
        @param int total_number_of_samples: The number of sample points for the entire waveform
                                            (not only the currently written chunk)

        @return (int, list): Number of samples written (-1 indicates failed process) and list of
                             created waveform names
        """
        waveforms = list()

        # Sanity checks
        constraints = self.get_constraints()

        if len(analog_samples) == 0:
            self.log.error('No analog samples passed to write_waveform method in awg7k.')
            return -1, waveforms

        if total_number_of_samples < constraints.waveform_length.min:
            self.log.error('Unable to write waveform.\n'
                           'Number of samples to write ({0:d}) is '
                           'smaller than the allowed minimum waveform length ({1:d}).'
                           ''.format(total_number_of_samples, constraints.waveform_length.min))
            return -1, waveforms
        if total_number_of_samples > constraints.waveform_length.max:
            self.log.error('Unable to write waveform.\n'
                           'Number of samples to write ({0:d}) is '
                           'greater than the allowed maximum waveform length ({1:d}).'
                           ''.format(total_number_of_samples, constraints.waveform_length.max))
            return -1, waveforms

        # determine active channels
        activation_dict = self.get_active_channels()
        active_channels = {chnl for chnl in activation_dict if activation_dict[chnl]}
        active_analog = natural_sort(chnl for chnl in active_channels if chnl.startswith('a'))

        # Sanity check of channel numbers
        if active_channels != set(analog_samples.keys()).union(set(digital_samples.keys())):
            self.log.error('Mismatch of channel activation and sample array dimensions for '
                           'waveform creation.\nChannel activation is: {0}\nSample arrays have: '
                           ''.format(active_channels,
                                     set(analog_samples.keys()).union(set(digital_samples.keys()))))
            return -1, waveforms

        # Write waveforms. One for each analog channel.
        for a_ch in active_analog:
            # Get the integer analog channel number
            a_ch_num = int(a_ch.rsplit('ch', 1)[1])
            # Get the digital channel specifiers belonging to this analog channel markers
            mrk_ch_1 = 'd_ch{0:d}'.format(a_ch_num * 2 - 1)
            mrk_ch_2 = 'd_ch{0:d}'.format(a_ch_num * 2)

            start = time.time()
            # Encode marker information in an array of bytes (uint8). Avoid intermediate copies!!!
            if mrk_ch_1 in digital_samples and mrk_ch_2 in digital_samples:
                mrk_bytes = digital_samples[mrk_ch_2].view('uint8')
                tmp_bytes = digital_samples[mrk_ch_1].view('uint8')
                # Marker bits live in the LSB of the byte, as opposed to the AWG70k
                np.left_shift(mrk_bytes, 1, out=mrk_bytes)
                np.left_shift(tmp_bytes, 0, out=tmp_bytes)
                np.add(mrk_bytes, tmp_bytes, out=mrk_bytes)
            else:
                mrk_bytes = None
            self.log.debug('Prepare digital channel data: {0}'.format(time.time() - start))

            # Create waveform name string
            wfm_name = '{0}_ch{1:d}'.format(name, a_ch_num)

            # Write WFM file for waveform
            start = time.time()
            self._write_wfm(filename=wfm_name,
                            analog_samples=analog_samples[a_ch],
                            marker_bytes=mrk_bytes,
                            is_first_chunk=is_first_chunk,
                            is_last_chunk=is_last_chunk,
                            total_number_of_samples=total_number_of_samples)

            self.log.debug('Write WFM file: {0}'.format(time.time() - start))

            # transfer waveform to AWG and load into workspace
            start = time.time()
            self._send_file(filename=wfm_name + '.wfm')
            self.log.debug('Send WFM file: {0}'.format(time.time() - start))

            start = time.time()
            self.write('MMEM:IMP "{0}","{1}",WFM'.format(wfm_name, wfm_name + '.wfm'))
            # Wait for everything to complete
            while int(self.query('*OPC?')) != 1:
                time.sleep(0.2)
            # Just to make sure
            while wfm_name not in self.get_waveform_names():
                time.sleep(0.2)
            self.log.debug('Load WFM file into workspace: {0}'.format(time.time() - start))

            # Append created waveform name to waveform list
            waveforms.append(wfm_name)
        return total_number_of_samples, waveforms

    def write_sequence(self, name, sequence_parameter_list):
        """
        Write a new sequence on the device memory.

        @param name: str, the name of the waveform to be created/append to
        @param sequence_parameter_list: list, contains the parameters for each sequence step and
                                        the according waveform names.

        @return: int, number of sequence steps written (-1 indicates failed process)
        """
        # Check if device has sequencer option installed
        if not self._has_sequence_mode():
            self.log.error('Direct sequence generation in AWG not possible. Sequencer option not '
                           'installed.')
            return -1

        # Check if all waveforms are present on device memory
        avail_waveforms = set(self.get_waveform_names())
        for waveform_tuple, param_dict in sequence_parameter_list:
            if not avail_waveforms.issuperset(waveform_tuple):
                self.log.error('Failed to create sequence "{0}" due to waveforms "{1}" not '
                               'present in device memory.'.format(name, waveform_tuple))
                return -1

        active_analog = natural_sort(chnl for chnl in self.get_active_channels() if chnl.startswith('a'))
        num_tracks = len(active_analog)
        num_steps = len(sequence_parameter_list)

        # Create new sequence and set jump timing to immediate.
        # Delete old sequence by the same name if present.
        self.write('SEQ:LENG 0')
        self.write('SEQ:LENG {0:d}'.format(num_steps))

        # Fill in sequence information
        for step, (wfm_tuple, seq_params) in enumerate(sequence_parameter_list, 1):
            # Set waveforms to play
            if num_tracks == len(wfm_tuple):
                for track, waveform in enumerate(wfm_tuple, 1):
                    self.sequence_set_waveform(waveform, step, track)
            else:
                self.log.error('Unable to write sequence.\n'
                               'Length of waveform tuple "{0}" does not '
                               'match the number of sequence tracks.'.format(wfm_tuple))
                return -1

            # Set event jump trigger
            self.sequence_set_event_jump(step, seq_params['event_jump_to'])
            # Set wait trigger
            self.sequence_set_wait_trigger(step, seq_params['wait_for'])
            # Set repetitions
            self.sequence_set_repetitions(step, seq_params['repetitions'])
            # Set go_to parameter
            self.sequence_set_goto(step, seq_params['go_to'])
            # Set flag states

        # Wait for everything to complete
        while int(self.query('*OPC?')) != 1:
            time.sleep(0.25)

        self._written_sequences = [name]
        return num_steps

    def get_waveform_names(self):
        """ Retrieve the names of all uploaded waveforms on the device.

        @return list: List of all uploaded waveform name strings in the device workspace.
        """
        wfm_list_len = int(self.query('WLIS:SIZE?'))
        wfm_list = list()
        for index in range(wfm_list_len):
            wfm_list.append(self.query('WLIS:NAME? {0:d}'.format(index)))
        return natural_sort(wfm_list)

    def get_sequence_names(self):
        """ Retrieve the names of all uploaded sequence on the device.

        @return list: List of all uploaded sequence name strings in the device workspace.
        """

        return self._written_sequences

    def delete_waveform(self, waveform_name):
        """ Delete the waveform with name "waveform_name" from the device memory.

        @param str waveform_name: The name of the waveform to be deleted
                                  Optionally a list of waveform names can be passed.

        @return list: a list of deleted waveform names.
        """
        if isinstance(waveform_name, str):
            waveform_name = [waveform_name]

        avail_waveforms = self.get_waveform_names()
        deleted_waveforms = list()
        for waveform in waveform_name:
            if waveform in avail_waveforms:
                self.write('WLIS:WAV:DEL "{0}"'.format(waveform))
                deleted_waveforms.append(waveform)
        return natural_sort(deleted_waveforms)

    def delete_sequence(self, sequence_name):
        """ Delete the sequence with name "sequence_name" from the device memory.

        @param str sequence_name: The name of the sequence to be deleted
                                  Optionally a list of sequence names can be passed.

        @return list: a list of deleted sequence names.
        """
        self.write('SEQUENCE:LENGTH 0')
        return list()

    def get_interleave(self):
        """ Check whether Interleave is ON or OFF in AWG.

        @return bool: True: ON, False: OFF

        Will always return False for pulse generator hardware without interleave.
        """
        if self._has_interleave():
            return bool(int(self.query('AWGC:INT:STAT?')))
        return False

    def set_interleave(self, state=False):
        """ Turns the interleave of an AWG on or off.

        @param bool state: The state the interleave should be set to
                           (True: ON, False: OFF)

        @return bool: actual interleave status (True: ON, False: OFF)

        Note: After setting the interleave of the device, retrieve the
              interleave again and use that information for further processing.

        Unused for pulse generator hardware other than an AWG.
        """
        if not isinstance(state, bool):
            return self.get_interleave()

        # if the interleave state should not be changed from the current state, do nothing.
        if state is self.get_interleave():
            return state

        if self._has_interleave():
            self.write('AWGC:INT:STAT {0:d}'.format(int(state)))
            while int(self.query('*OPC?')) != 1:
                time.sleep(0.1)
        return self.get_interleave()

    def write(self, command):
        """ Sends a command string to the device.

        @param string command: string containing the command

        @return int: error code (0:OK, -1:error)
        """
        bytes_written, enum_status_code = self.awg.write(command)
        return int(enum_status_code)

    def query(self, question):
        """ Asks the device a 'question' and receive and return an answer from it.

        @param string question: string containing the command

        @return string: the answer of the device to the 'question' in a string
        """
        answer = self.awg.query(question)
        answer = answer.strip()
        answer = answer.rstrip('\n')
        answer = answer.rstrip()
        answer = answer.strip('"')
        return answer

    def reset(self):
        """ Reset the device.

        @return int: error code (0:OK, -1:error)
        """
        self.write('*RST')
        self.write('*WAI')
        return 0

    def set_lowpass_filter(self, a_ch, cutoff_freq):
        """ Set a lowpass filter to the analog channels of the AWG.

        @param int a_ch: To which channel to apply, either 1 or 2.
        @param cutoff_freq: Cutoff Frequency of the lowpass filter in Hz.
        """
        if a_ch not in (1, 2):
            return
        self.write('OUTPUT{0:d}:FILTER:LPASS:FREQUENCY {1:f}MHz'.format(a_ch, cutoff_freq / 1e6))

    def set_jump_timing(self, synchronous=False):
        """Sets control of the jump timing in the AWG.

        @param bool synchronous: if True the jump timing will be set to synchornous, otherwise the
                                 jump timing will be set to asynchronous.

        If the Jump timing is set to asynchornous the jump occurs as quickly as possible after an
        event occurs (e.g. event jump tigger), if set to synchornous the jump is made after the
        current waveform is output. The default value is asynchornous.
        """
        timing = 'SYNC' if synchronous else 'ASYNC'
        self.write('EVEN:JTIM {0}'.format(timing))

    def set_mode(self, mode):
        """Change the output mode of the AWG5000 series.

        @param str mode: Options for mode (case-insensitive):
                            continuous - 'C'
                            triggered  - 'T'
                            gated      - 'G'
                            sequence   - 'S'

        """
        look_up = {'C': 'CONT',
                   'T': 'TRIG',
                   'G': 'GAT',
                   'E': 'ENH',
                   'S': 'SEQ'}
        self.write('AWGC:RMOD {0!s}'.format(look_up[mode.upper()]))

    # works
    def get_sequencer_mode(self, output_as_int=False):
        """ Asks the AWG which sequencer mode it is using.

        @param: bool output_as_int: optional boolean variable to set the output
        @return: str or int with the following meaning:
                'HARD' or 0 indicates Hardware Mode
                'SOFT' or 1 indicates Software Mode
                'Error' or -1 indicates a failure of request

        It can be either in Hardware Mode or in Software Mode. The optional
        variable output_as_int sets if the returned value should be either an
        integer number or string.
        """
        if self._has_sequence_mode():
            message = self.query('AWGC:SEQ:TYPE?')
            if 'HARD' in message:
                return 0 if output_as_int else 'Hardware-Sequencer'
            elif 'SOFT' in message:
                return 1 if output_as_int else 'Software-Sequencer'
        return -1 if output_as_int else 'Request-Error'

    def _delete_file(self, filename):
        """

        @param str filename: The full filename to delete from FTP cwd
        """
        if filename in self._get_filenames_on_device():
            with FTP(self._ip_address) as ftp:
                ftp.login(user=self._username, passwd=self._password)
                ftp.cwd(self.ftp_working_dir)
                ftp.delete(filename)
        return

    def _send_file(self, filename):
        """

        @param filename:
        @return:
        """
        # check input
        if not filename:
            self.log.error('No filename provided for file upload to awg!\nCommand will be ignored.')
            return -1

        filepath = os.path.join(self._tmp_work_dir, filename)
        if not os.path.isfile(filepath):
            self.log.error('No file "{0}" found in "{1}". Unable to upload!'
                           ''.format(filename, self._tmp_work_dir))
            return -1

        # Delete old file on AWG by the same filename
        self._delete_file(filename)

        # Transfer file
        with FTP(self._ip_address) as ftp:
            ftp.login(user=self._username, passwd=self._password)
            ftp.cwd(self.ftp_working_dir)
            with open(filepath, 'rb') as file:
                ftp.storbinary('STOR ' + filename, file)
        return 0

    def _get_filenames_on_device(self):
        """

        @return list: filenames found in <ftproot>\\waves
        """
        filename_list = list()
        with FTP(self._ip_address) as ftp:
            ftp.login(user=self._username, passwd=self._password)
            ftp.cwd(self.ftp_working_dir)
            # get only the files from the dir and skip possible directories
            log = list()
            ftp.retrlines('LIST', callback=log.append)
            for line in log:
                if '<DIR>' not in line:
                    # that is how a potential line is looking like:
                    #   '05-10-16  05:22PM                  292 SSR aom adjusted.seq'
                    # The first part consists of the date information. Remove this information and
                    # separate the first number, which indicates the size of the file. This is
                    # necessary if the filename contains whitespaces.
                    size_filename = line[18:].lstrip()
                    # split after the first appearing whitespace and take the rest as filename.
                    # Remove for safety all trailing and leading whitespaces:
                    filename = size_filename.split(' ', 1)[1].strip()
                    filename_list.append(filename)
        return filename_list

    def _get_all_channels(self):
        """
        Helper method to return a sorted list of all technically available channel descriptors
        (e.g. ['a_ch1', 'a_ch2', 'd_ch1', 'd_ch2'])

        @return list: Sorted list of channels
        """
        avail_channels = ['a_ch1', 'd_ch1', 'd_ch2']
        if not self.get_interleave():
            avail_channels.extend(['a_ch2', 'd_ch3', 'd_ch4'])
        return natural_sort(avail_channels)

    def _get_all_analog_channels(self):
        """
        Helper method to return a sorted list of all technically available analog channel
        descriptors (e.g. ['a_ch1', 'a_ch2'])

        @return list: Sorted list of analog channels
        """
        return natural_sort(chnl for chnl in self._get_all_channels() if chnl.startswith('a'))

    def _get_all_digital_channels(self):
        """
        Helper method to return a sorted list of all technically available digital channel
        descriptors (e.g. ['d_ch1', 'd_ch2'])

        @return list: Sorted list of digital channels
        """
        return natural_sort(chnl for chnl in self._get_all_channels() if chnl.startswith('d'))

    def _is_output_on(self):
        """
        Aks the AWG if the output is enabled, i.e. if the AWG is running

        @return bool: True: output on, False: output off
        """
        return bool(int(self.query('AWGC:RST?')))

    def _zeroing_enabled(self):
        """
        Checks if the zeroing option is enabled. Only available on devices with option '06'.

        @return bool: True: enabled, False: disabled
        """
        if self._has_interleave():
            return bool(int(self.query('AWGC:INT:ZER?')))
        return False

    def _has_interleave(self):
        """ Check if the device has the interleave option installed

            @return bool: device has interleave option
        """
        return '06' in self.installed_options

    def _write_wfm(self, filename, analog_samples, marker_bytes, is_first_chunk, is_last_chunk,
                   total_number_of_samples):
        """
        Appends a sampled chunk of a whole waveform to a wfm-file. Create the file
        if it is the first chunk.
        If both flags (is_first_chunk, is_last_chunk) are set to TRUE it means
        that the whole ensemble is written as a whole in one big chunk.

        @param filename: string, represents the name of the sampled waveform
        @param analog_samples: dict containing float32 numpy ndarrays, contains the
                                       samples for the analog channels that
                                       are to be written by this function call.
        @param marker_bytes: np.ndarray containing bool numpy ndarrays, contains the samples
                                      for the digital channels that
                                      are to be written by this function call.
        @param total_number_of_samples: int, The total number of samples in the
                                        entire waveform. Has to be known in advance.
        @param is_first_chunk: bool, indicates if the current chunk is the
                               first write to this file.
        @param is_last_chunk: bool, indicates if the current chunk is the last
                              write to this file.
        """
        # The memory overhead of the tmp file write/read process in bytes.
        tmp_bytes_overhead = 104857600  # 100 MB
        tmp_samples = tmp_bytes_overhead // 5
        if tmp_samples > len(analog_samples):
            tmp_samples = len(analog_samples)

        if not filename.endswith('.wfm'):
            filename += '.wfm'
        wfm_path = os.path.join(self._tmp_work_dir, filename)

        # if it is the first chunk, create the WFM file with header.
        if is_first_chunk:
            with open(wfm_path, 'wb') as wfm_file:
                # write the first line, which is the header file, if first chunk is passed:
                num_bytes = str(int(total_number_of_samples * 5))
                num_digits = str(len(num_bytes))
                header = 'MAGIC 1000\r\n#{0}{1}'.format(num_digits, num_bytes)
                wfm_file.write(header.encode())

        # For the WFM file format unfortunately we need to write the digital sampels together
        # with the analog samples. Therefore we need a temporary copy of all samples for each
        # analog channel.
        write_array = np.zeros(tmp_samples, dtype='float32, uint8')

        # Consecutively prepare and write chunks of maximal size tmp_bytes_overhead to file
        samples_written = 0
        with open(wfm_path, 'ab') as wfm_file:
            while samples_written < len(analog_samples):
                write_end = samples_written + write_array.size
                # Prepare tmp write array
                write_array['f0'] = analog_samples[samples_written:write_end]
                if marker_bytes is not None:
                    write_array['f1'] = marker_bytes[samples_written:write_end]
                # Write to file
                wfm_file.write(write_array)
                # Increment write counter
                samples_written = write_end
                # Reduce write array size if
                if 0 < total_number_of_samples - samples_written < write_array.size:
                    write_array.resize(total_number_of_samples - samples_written)

        del write_array

        # append footer if it's the last chunk to write
        if is_last_chunk:
            # the footer encodes the sample rate, which was used for that file:
            footer = 'CLOCK {0:16.10E}\r\n'.format(self.get_sample_rate())
            with open(wfm_path, 'ab') as wfm_file:
                wfm_file.write(footer.encode())
        return

    def sequence_set_waveform(self, waveform_name, step, track):
        """
        Set the waveform 'waveform_name' to position 'step' in the sequence 'sequence_name'.

        @param str waveform_name: Name of the waveform which should be added
        @param int step: Position of the added waveform
        @param int track: track which should be editted

        @return int: error code
        """
        if not self._has_sequence_mode():
            self.log.error('Direct sequence generation in AWG not possible. '
                           'Sequencer option not installed.')
            return -1

        self.write('SEQ:ELEM{0:d}:WAV{1} "{2}"'.format(step, track, waveform_name))
        return 0

    def sequence_set_repetitions(self, step, repeat=1):
        """
        Set the repetition counter of sequence "sequence_name" at step "step" to "repeat".
        A repeat value of -1 denotes infinite repetitions; 0 means the step is played once.

        @param int step: Sequence step to be edited
        @param int repeat: number of repetitions. (-1: infinite, 0: once, 1: twice, ...)

        @return int: error code
        """
        if not self._has_sequence_mode():
            self.log.error('Direct sequence generation in AWG not possible. '
                           'Sequencer option not installed.')
            return -1
        if repeat < 0:
            self.write('SEQ:ELEM{0:d}:LOOP:INFINITE ON'.format(step))
        else:
            self.write('SEQ:ELEM{0:d}:LOOP:INFINITE OFF'.format(step))
            self.write('SEQ:ELEM{0:d}:LOOP:COUNT {1:d}'.format(step, repeat + 1))
        return 0

    def sequence_set_goto(self, step, goto=-1):
        """

        @param int step:
        @param int goto:

        @return int: error code
        """
        if not self._has_sequence_mode():
            self.log.error('Direct sequence generation in AWG not possible. '
                           'Sequencer option not installed.')
            return -1

        if goto > 0:
            goto = str(int(goto))
            self.write('SEQ:ELEM{0:d}:GOTO:STATE ON'.format(step))
            self.write('SEQ:ELEM{0:d}:GOTO:INDEX {1}'.format(step, goto))
        else:
            self.write('SEQ:ELEM{0:d}:GOTO:STATE OFF'.format(step))
        return 0

    def sequence_set_event_jump(self, step, jumpto=0):
        """
        Set the event trigger input of the specified sequence step and the jump_to destination.

        @param int step: Sequence step to be edited
        @param str trigger: Trigger string specifier. ('OFF', 'A', 'B' or 'INT')
        @param int jumpto: The sequence step to jump to. 0 or -1 is interpreted as next step

        @return int: error code
        """
        if not self._has_sequence_mode():
            self.log.error('Direct sequence generation in AWG not possible. '
                           'Sequencer option not installed.')
            return -1

        # Set event_jump_to if event trigger is enabled
        if jumpto > 0:
            self.write('SEQ:ELEM{0:d}:JTAR:TYPE INDEX'.format(step))
            self.write('SEQ:ELEM{0:d}:JTAR:INDEX {1}'.format(step, jumpto))
        return 0

    def sequence_set_wait_trigger(self, step, trigger='OFF'):
        """
        Make a certain sequence step wait for a trigger to start playing.

        @param int step: Sequence step to be edited
        @param str trigger: Trigger string specifier. ('OFF', 'A', 'B' or 'INT')

        @return int: error code
        """
        if not self._has_sequence_mode():
            self.log.error('Direct sequence generation in AWG not possible. '
                           'Sequencer option not installed.')
            return -1

        trigger = self._event_triggers.get(trigger)
        if trigger is None:
            self.log.error('Invalid trigger specifier "{0}".\n'
                           'Please choose one of: "OFF", "ON"')
            return -1

        if trigger != 'OFF':
            self.write('SEQ:ELEM{0:d}:TWAIT ON'.format(step))
        else:
            self.write('SEQ:ELEM{0:d}:TWAIT OFF'.format(step))

        return 0

    def make_sequence_continuous(self):
        """
        Usually after a run of a sequence the output stops. Many times it is desired that the full
        sequence is repeated many times. This is achieved here by setting the 'jump to' value of
        the last element to 'First'

        @param sequencename: Name of the sequence which should be made continous

        @return int last_step: The step number which 'jump to' has to be set to 'First'
        """
        if not self._has_sequence_mode():
            self.log.error('Direct sequence generation in AWG not possible. '
                           'Sequencer option not installed.')
            return -1

        last_step = int(self.query('SEQ:LENG?'))
        err = self.sequence_set_goto(last_step, 1)
        if err < 0:
            last_step = err
        return last_step

    def force_jump_sequence(self, final_step, channel=1):
        """
        This command forces the sequencer to jump to the specified step per channel. A
        force jump does not require a trigger event to execute the jump.
        For two channel instruments, if both channels are playing the same sequence, then
        both channels jump simultaneously to the same sequence step.

        @param channel: determines the channel number. If omitted, interpreted as 1
        @param final_step: Step to jump to. Possible options are
            FIRSt - This enables the sequencer to jump to first step in the sequence.
            CURRent - This enables the sequencer to jump to the current sequence step,
            essentially starting the current step over.
            LAST - This enables the sequencer to jump to the last step in the sequence.
            END - This enables the sequencer to go to the end and play 0 V until play is
            stopped.
            <NR1> - This enables the sequencer to jump to the specified step, where the
            value is between 1 and 16383.

        """
        self.write('SOURCE{0:d}:JUMP:FORCE {1}'.format(channel, final_step))
        return

    def get_errors(self):
        """
        Get all errors from the device and log them.

        @return bool: whether any error was found
        """
        next_err = True
        has_error = False
        while next_err:
            err = self.query('SYST:ERR?').split(',')
            if int(err[0]) == 0:
                next_err = False
            else:
                self.log.error('{0} error: {1} {2}'.format(self.model, err[0], err[1]))
                has_error = True

        return has_error

    def _has_sequence_mode(self):
        return '08' in self.installed_options<|MERGE_RESOLUTION|>--- conflicted
+++ resolved
@@ -417,11 +417,6 @@
         """
         # Get all active channels
         chnl_activation = self.get_active_channels()
-<<<<<<< HEAD
-        channel_numbers = sorted(int(chnl.split('_ch')[1]) for chnl in chnl_activation if
-                                 chnl.startswith('a') and chnl_activation[chnl])
-=======
->>>>>>> 5e7a3632
 
         channel_numbers = sorted(int(chnl.split('_ch')[1]) for chnl in chnl_activation if
                                  chnl.startswith('a') and chnl_activation[chnl])
