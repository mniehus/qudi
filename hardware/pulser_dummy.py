--- conflicted
+++ resolved
@@ -216,13 +216,6 @@
         constraints.subsequence_num.default = 1
 
         # If sequencer mode is available then these should be specified
-<<<<<<< HEAD
-        constraints.repetitions = ScalarConstraint(min=0, max=65536, step=1, default=0, unit='#')
-        constraints.trigger_connectors = ScalarConstraint(min=0, max=2, step=1, default=0, unit='chnl')
-        constraints.event_jump_to = ScalarConstraint(min=0, max=8000, step=1, default=0,
-                                                     unit='step')
-        constraints.go_to = ScalarConstraint(min=0, max=8000, step=1, default=0, unit='step')
-=======
         constraints.repetitions.min = 0
         constraints.repetitions.max = 65539
         constraints.repetitions.step = 1
@@ -242,7 +235,6 @@
         constraints.go_to.max = 8000
         constraints.go_to.step = 1
         constraints.go_to.default = 0
->>>>>>> 2b273dfb
 
         # the name a_ch<num> and d_ch<num> are generic names, which describe UNAMBIGUOUSLY the
         # channels. Here all possible channel configurations are stated, where only the generic
