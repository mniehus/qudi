# -*- coding: utf-8 -*-

"""
This file contains the Qudi GUI for general Confocal control.

Qudi is free software: you can redistribute it and/or modify
it under the terms of the GNU General Public License as published by
the Free Software Foundation, either version 3 of the License, or
(at your option) any later version.

Qudi is distributed in the hope that it will be useful,
but WITHOUT ANY WARRANTY; without even the implied warranty of
MERCHANTABILITY or FITNESS FOR A PARTICULAR PURPOSE.  See the
GNU General Public License for more details.

You should have received a copy of the GNU General Public License
along with Qudi. If not, see <http://www.gnu.org/licenses/>.

Copyright (c) the Qudi Developers. See the COPYRIGHT.txt file at the
top-level directory of this distribution and at <https://github.com/Ulm-IQO/qudi/>
"""

import numpy as np
import os
import pyqtgraph as pg
import time

from core.module import Connector, ConfigOption, StatusVar
from qtwidgets.scan_plotwidget import ScanImageItem
from gui.guibase import GUIBase
from gui.guiutils import ColorBar
from gui.colordefs import ColorScaleInferno
from gui.colordefs import QudiPalettePale as palette
from gui.fitsettings import FitParametersWidget
from qtpy import QtCore
from qtpy import QtGui
from qtpy import QtWidgets
from qtpy import uic


class ConfocalMainWindow(QtWidgets.QMainWindow):
    """ Create the Mainwindow based on the corresponding *.ui file. """

    sigPressKeyBoard = QtCore.Signal(QtCore.QEvent)
    sigDoubleClick = QtCore.Signal()

    def __init__(self):
        # Get the path to the *.ui file
        this_dir = os.path.dirname(__file__)
        ui_file = os.path.join(this_dir, 'ui_confocalgui.ui')
        self._doubleclicked = False

        # Load it
        super(ConfocalMainWindow, self).__init__()
        uic.loadUi(ui_file, self)
        self.show()

    def keyPressEvent(self, event):
        """Pass the keyboard press event from the main window further. """
        self.sigPressKeyBoard.emit(event)

    def mouseDoubleClickEvent(self, event):
        self._doubleclicked = True
        self.sigDoubleClick.emit()


class ConfocalSettingDialog(QtWidgets.QDialog):
    """ Create the SettingsDialog window, based on the corresponding *.ui file."""

    def __init__(self):
        # Get the path to the *.ui file
        this_dir = os.path.dirname(__file__)
        ui_file = os.path.join(this_dir, 'ui_cf_settings.ui')

        # Load it
        super(ConfocalSettingDialog, self).__init__()
        uic.loadUi(ui_file, self)


class OptimizerSettingDialog(QtWidgets.QDialog):
    """ User configurable settings for the optimizer embedded in cofocal gui"""

    def __init__(self):
        # Get the path to the *.ui file
        this_dir = os.path.dirname(__file__)
        ui_file = os.path.join(this_dir, 'ui_optim_settings.ui')

        # Load it
        super(OptimizerSettingDialog, self).__init__()
        uic.loadUi(ui_file, self)


class ConfocalGui(GUIBase):
    """ Main Confocal Class for xy and depth scans.
    """
    _modclass = 'ConfocalGui'
    _modtype = 'gui'

    # declare connectors
    confocallogic1 = Connector(interface='ConfocalLogic')
    savelogic = Connector(interface='SaveLogic')
    optimizerlogic1 = Connector(interface='OptimizerLogic')

    # config options for gui
    fixed_aspect_ratio_xy = ConfigOption('fixed_aspect_ratio_xy', True)
    fixed_aspect_ratio_depth = ConfigOption('fixed_aspect_ratio_depth', True)
    image_x_padding = ConfigOption('image_x_padding', 0.02)
    image_y_padding = ConfigOption('image_y_padding', 0.02)
    image_z_padding = ConfigOption('image_z_padding', 0.02)

    default_meter_prefix = ConfigOption('default_meter_prefix', None)  # assume the unit prefix of position spinbox

    # status var
    adjust_cursor_roi = StatusVar(default=True)
    slider_small_step = StatusVar(default=10e-9)    # initial value in meter
    slider_big_step = StatusVar(default=100e-9)     # initial value in meter

    # signals
    sigStartOptimizer = QtCore.Signal(list, str)

    def __init__(self, config, **kwargs):
        super().__init__(config=config, **kwargs)

    def on_activate(self):
        """ Initializes all needed UI files and establishes the connectors.

        This method executes the all the inits for the differnt GUIs and passes
        the event argument from fysom to the methods.
        """

        # Getting an access to all connectors:
        self._scanning_logic = self.confocallogic1()
        self._save_logic = self.savelogic()
        self._optimizer_logic = self.optimizerlogic1()

        self._hardware_state = True

        self.initMainUI()      # initialize the main GUI
        self.initSettingsUI()  # initialize the settings GUI
        self.initOptimizerSettingsUI()  # initialize the optimizer settings GUI

    def initMainUI(self):
        """ Definition, configuration and initialisation of the confocal GUI.

        This init connects all the graphic modules, which were created in the
        *.ui file and configures the event handling between the modules.
        Moreover it sets default values.
        """
        self._mw = ConfocalMainWindow()

        ###################################################################
        #               Configuring the dock widgets                      #
        ###################################################################
        # All our gui elements are dockable, and so there should be no "central" widget.
        self._mw.centralwidget.hide()
        self._mw.setDockNestingEnabled(True)

        # always use first channel on startup, can be changed afterwards
        self.xy_channel = 0
        self.depth_channel = 0
        self.opt_channel = 0

        # Get the image for the display from the logic
        raw_data_xy = self._scanning_logic.xy_image[:, :, 3 + self.xy_channel]
        raw_data_depth = self._scanning_logic.depth_image[:, :, 3 + self.depth_channel]

        # Set initial position for the crosshair, default is the middle of the
        # screen:
        ini_pos_x_crosshair = len(raw_data_xy) / 2
        ini_pos_y_crosshair = len(raw_data_xy) / 2
        ini_pos_z_crosshair = len(raw_data_depth) / 2

        # Load the images for xy and depth in the display:
        self.xy_image = ScanImageItem(image=raw_data_xy, axisOrder='row-major')
        self.depth_image = ScanImageItem(image=raw_data_depth, axisOrder='row-major')

        # Hide tilt correction window
        self._mw.tilt_correction_dockWidget.hide()

        # Hide scan line display
        self._mw.scanLineDockWidget.hide()

        # set up scan line plot
        sc = self._scanning_logic._scan_counter
        sc = sc - 1 if sc >= 1 else sc
        if self._scanning_logic._zscan:
            data = self._scanning_logic.depth_image[sc, :, 0:4:3]
        else:
            data = self._scanning_logic.xy_image[sc, :, 0:4:3]

        self.scan_line_plot = pg.PlotDataItem(data, pen=pg.mkPen(palette.c1))
        self._mw.scanLineGraphicsView.addItem(self.scan_line_plot)

        ###################################################################
        #               Configuration of the optimizer tab                #
        ###################################################################
        # Load the image for the optimizer tab
        self.xy_refocus_image = ScanImageItem(
            image=self._optimizer_logic.xy_refocus_image[:, :, 3 + self.opt_channel],
            axisOrder='row-major')
        self.xy_refocus_image.set_image_extent(((self._optimizer_logic._initial_pos_x - 0.5 * self._optimizer_logic.refocus_XY_size,
                                                 self._optimizer_logic._initial_pos_x + 0.5 * self._optimizer_logic.refocus_XY_size),
                                                (self._optimizer_logic._initial_pos_y - 0.5 * self._optimizer_logic.refocus_XY_size,
                                                 self._optimizer_logic._initial_pos_y + 0.5 * self._optimizer_logic.refocus_XY_size)))

        self.depth_refocus_image = pg.PlotDataItem(
            x=self._optimizer_logic._zimage_Z_values,
            y=self._optimizer_logic.z_refocus_line[:, self._optimizer_logic.opt_channel],
            pen=pg.mkPen(palette.c1, style=QtCore.Qt.DotLine),
            symbol='o',
            symbolPen=palette.c1,
            symbolBrush=palette.c1,
            symbolSize=7
        )
        self.depth_refocus_fit_image = pg.PlotDataItem(
            x=self._optimizer_logic._fit_zimage_Z_values,
            y=self._optimizer_logic.z_fit_data,
            pen=pg.mkPen(palette.c2)
        )

        # Add the display item to the xy and depth ViewWidget, which was defined in the UI file.
        self._mw.xy_refocus_ViewWidget_2.addItem(self.xy_refocus_image)
        self._mw.depth_refocus_ViewWidget_2.addItem(self.depth_refocus_image)

        # Labelling axes
        self._mw.xy_refocus_ViewWidget_2.setLabel('bottom', 'X position', units='m')
        self._mw.xy_refocus_ViewWidget_2.setLabel('left', 'Y position', units='m')

        self._mw.depth_refocus_ViewWidget_2.addItem(self.depth_refocus_fit_image)

        self._mw.depth_refocus_ViewWidget_2.setLabel('bottom', 'Z position', units='m')
        self._mw.depth_refocus_ViewWidget_2.setLabel('left', 'Fluorescence', units='c/s')

        # Add crosshair to the xy refocus scan
<<<<<<< HEAD
        self._mw.xy_refocus_ViewWidget_2.toggle_crosshair(True, movable=False)
        self._mw.xy_refocus_ViewWidget_2.set_crosshair_pos((self._optimizer_logic._initial_pos_x,
                                                        self._optimizer_logic._initial_pos_y))
=======
        self.vLine = pg.InfiniteLine(
            pen={'color': palette.green, 'width': 3},
            pos=50,
            angle=90,
            movable=False)
        self.hLine = pg.InfiniteLine(
            pen={'color': palette.green, 'width': 3},
            pos=50,
            angle=0,
            movable=False)
        self._mw.xy_refocus_ViewWidget_2.addItem(self.vLine, ignoreBounds=True)
        self._mw.xy_refocus_ViewWidget_2.addItem(self.hLine, ignoreBounds=True)
>>>>>>> 44108fa9

        # Set the state button as ready button as default setting.
        self._mw.action_stop_scanning.setEnabled(False)
        self._mw.action_scan_xy_resume.setEnabled(False)
        self._mw.action_scan_depth_resume.setEnabled(False)

        # Add the display item to the xy and depth ViewWidget, which was defined
        # in the UI file:
        self._mw.xy_ViewWidget.addItem(self.xy_image)
        self._mw.depth_ViewWidget.addItem(self.depth_image)

        # Label the axes:
        self._mw.xy_ViewWidget.setLabel('bottom', 'X position', units='m')
        self._mw.xy_ViewWidget.setLabel('left', 'Y position', units='m')
        self._mw.depth_ViewWidget.setLabel('bottom', 'X position', units='m')
        self._mw.depth_ViewWidget.setLabel('left', 'Z position', units='m')

        # Create crosshair for xy image:
        self._mw.xy_ViewWidget.toggle_crosshair(True, movable=True)
        self._mw.xy_ViewWidget.set_crosshair_min_size_factor(0.02)
        self._mw.xy_ViewWidget.set_crosshair_pos((ini_pos_x_crosshair, ini_pos_y_crosshair))
        self._mw.xy_ViewWidget.set_crosshair_size(
            (self._optimizer_logic.refocus_XY_size, self._optimizer_logic.refocus_XY_size))
        # connect the drag event of the crosshair with a change in scanner position:
        self._mw.xy_ViewWidget.sigCrosshairDraggedPosChanged.connect(self.update_from_roi_xy)

        # Set up and connect xy channel combobox
        scan_channels = self._scanning_logic.get_scanner_count_channels()
        for n, ch in enumerate(scan_channels):
            self._mw.xy_channel_ComboBox.addItem(str(ch), n)

        self._mw.xy_channel_ComboBox.activated.connect(self.update_xy_channel)

        # Create crosshair for depth image:
        self._mw.depth_ViewWidget.toggle_crosshair(True, movable=True)
        self._mw.depth_ViewWidget.set_crosshair_min_size_factor(0.02)
        self._mw.depth_ViewWidget.set_crosshair_pos((ini_pos_x_crosshair, ini_pos_z_crosshair))
        self._mw.depth_ViewWidget.set_crosshair_size(
            (self._optimizer_logic.refocus_XY_size, self._optimizer_logic.refocus_Z_size))
        # connect the drag event of the crosshair with a change in scanner position:
        self._mw.depth_ViewWidget.sigCrosshairDraggedPosChanged.connect(self.update_from_roi_depth)

        # Set up and connect depth channel combobox
        scan_channels = self._scanning_logic.get_scanner_count_channels()
        for n, ch in enumerate(scan_channels):
            self._mw.depth_channel_ComboBox.addItem(str(ch), n)

        self._mw.depth_channel_ComboBox.activated.connect(self.update_depth_channel)

        # Setup the Sliders:
        # Calculate the needed Range for the sliders. The image ranges comming
        # from the Logic module must be in meters.
        # 1 nanometer resolution per one change, units are meters
        self.slider_res = 1e-9

        # How many points are needed for that kind of resolution:
        num_of_points_x = (self._scanning_logic.x_range[1] - self._scanning_logic.x_range[0]) / self.slider_res
        num_of_points_y = (self._scanning_logic.y_range[1] - self._scanning_logic.y_range[0]) / self.slider_res
        num_of_points_z = (self._scanning_logic.z_range[1] - self._scanning_logic.z_range[0]) / self.slider_res

        # Set a Range for the sliders:
        self._mw.x_SliderWidget.setRange(0, num_of_points_x)
        self._mw.y_SliderWidget.setRange(0, num_of_points_y)
        self._mw.z_SliderWidget.setRange(0, num_of_points_z)

        # Just to be sure, set also the possible maximal values for the spin
        # boxes of the current values:
        self._mw.x_current_InputWidget.setRange(self._scanning_logic.x_range[0],
                                                self._scanning_logic.x_range[1])
        self._mw.y_current_InputWidget.setRange(self._scanning_logic.y_range[0],
                                                self._scanning_logic.y_range[1])
        self._mw.z_current_InputWidget.setRange(self._scanning_logic.z_range[0],
                                                self._scanning_logic.z_range[1])

        # set the maximal ranges for the imagerange from the logic:
        self._mw.x_min_InputWidget.setRange(self._scanning_logic.x_range[0],
                                            self._scanning_logic.x_range[1])
        self._mw.x_max_InputWidget.setRange(self._scanning_logic.x_range[0],
                                            self._scanning_logic.x_range[1])
        self._mw.y_min_InputWidget.setRange(self._scanning_logic.y_range[0],
                                            self._scanning_logic.y_range[1])
        self._mw.y_max_InputWidget.setRange(self._scanning_logic.y_range[0],
                                            self._scanning_logic.y_range[1])
        self._mw.z_min_InputWidget.setRange(self._scanning_logic.z_range[0],
                                            self._scanning_logic.z_range[1])
        self._mw.z_max_InputWidget.setRange(self._scanning_logic.z_range[0],
                                            self._scanning_logic.z_range[1])

        # Predefine the maximal and minimal image range as the default values
        # for the display of the range:
        self._mw.x_min_InputWidget.setValue(self._scanning_logic.image_x_range[0])
        self._mw.x_max_InputWidget.setValue(self._scanning_logic.image_x_range[1])
        self._mw.y_min_InputWidget.setValue(self._scanning_logic.image_y_range[0])
        self._mw.y_max_InputWidget.setValue(self._scanning_logic.image_y_range[1])
        self._mw.z_min_InputWidget.setValue(self._scanning_logic.image_z_range[0])
        self._mw.z_max_InputWidget.setValue(self._scanning_logic.image_z_range[1])

        if self.default_meter_prefix:
            self._mw.x_current_InputWidget.assumed_unit_prefix = self.default_meter_prefix
            self._mw.y_current_InputWidget.assumed_unit_prefix = self.default_meter_prefix
            self._mw.z_current_InputWidget.assumed_unit_prefix = self.default_meter_prefix

            self._mw.x_min_InputWidget.assumed_unit_prefix = self.default_meter_prefix
            self._mw.x_max_InputWidget.assumed_unit_prefix = self.default_meter_prefix
            self._mw.y_min_InputWidget.assumed_unit_prefix = self.default_meter_prefix
            self._mw.y_max_InputWidget.assumed_unit_prefix = self.default_meter_prefix
            self._mw.z_min_InputWidget.assumed_unit_prefix = self.default_meter_prefix
            self._mw.z_max_InputWidget.assumed_unit_prefix = self.default_meter_prefix

        # Handle slider movements by user:
        self._mw.x_SliderWidget.sliderMoved.connect(self.update_from_slider_x)
        self._mw.y_SliderWidget.sliderMoved.connect(self.update_from_slider_y)
        self._mw.z_SliderWidget.sliderMoved.connect(self.update_from_slider_z)

        # Take the default values from logic:
        self._mw.xy_res_InputWidget.setValue(self._scanning_logic.xy_resolution)
        self._mw.z_res_InputWidget.setValue(self._scanning_logic.z_resolution)

        # Update the inputed/displayed numbers if the cursor has left the field:
        self._mw.x_current_InputWidget.editingFinished.connect(self.update_from_input_x)
        self._mw.y_current_InputWidget.editingFinished.connect(self.update_from_input_y)
        self._mw.z_current_InputWidget.editingFinished.connect(self.update_from_input_z)

        self._mw.xy_res_InputWidget.editingFinished.connect(self.change_xy_resolution)
        self._mw.z_res_InputWidget.editingFinished.connect(self.change_z_resolution)

        self._mw.x_min_InputWidget.editingFinished.connect(self.change_x_image_range)
        self._mw.x_max_InputWidget.editingFinished.connect(self.change_x_image_range)
        self._mw.y_min_InputWidget.editingFinished.connect(self.change_y_image_range)
        self._mw.y_max_InputWidget.editingFinished.connect(self.change_y_image_range)
        self._mw.z_min_InputWidget.editingFinished.connect(self.change_z_image_range)
        self._mw.z_max_InputWidget.editingFinished.connect(self.change_z_image_range)

        # Connect the change of the viewed area to an adjustment of the ROI:
        self.adjust_cursor_roi = True

        #################################################################
        #                           Actions                             #
        #################################################################
        # Connect the scan actions to the events if they are clicked. Connect
        # also the adjustment of the displayed windows.
        self._mw.action_stop_scanning.triggered.connect(self.ready_clicked)

        self._scan_xy_start_proxy = pg.SignalProxy(
            self._mw.action_scan_xy_start.triggered,
            delay=0.1,
            slot=self.xy_scan_clicked
            )
        self._scan_xy_resume_proxy =  pg.SignalProxy(
            self._mw.action_scan_xy_resume.triggered,
            delay=0.1,
            slot=self.continue_xy_scan_clicked
            )
        self._scan_depth_start_proxy = pg.SignalProxy(
            self._mw.action_scan_depth_start.triggered,
            delay=0.1,
            slot=self.depth_scan_clicked
            )
        self._scan_depth_resume_proxy = pg.SignalProxy(
            self._mw.action_scan_depth_resume.triggered,
            delay=0.1,
            slot=self.continue_depth_scan_clicked
            )
        self._optimize_position_proxy = pg.SignalProxy(
            self._mw.action_optimize_position.triggered,
            delay=0.1,
            slot=self.refocus_clicked
            )

        # history actions
        self._mw.actionForward.triggered.connect(self._scanning_logic.history_forward)
        self._mw.actionBack.triggered.connect(self._scanning_logic.history_back)
        self._scanning_logic.signal_history_event.connect(lambda: self.set_history_actions(True))
        self._scanning_logic.signal_history_event.connect(self.update_xy_cb_range)
        self._scanning_logic.signal_history_event.connect(self.update_depth_cb_range)
        self._scanning_logic.signal_history_event.connect(self._mw.xy_ViewWidget.autoRange)
        self._scanning_logic.signal_history_event.connect(self._mw.depth_ViewWidget.autoRange)
        self._scanning_logic.signal_history_event.connect(self.update_scan_range_inputs)
        self._scanning_logic.signal_history_event.connect(self.change_x_image_range)
        self._scanning_logic.signal_history_event.connect(self.change_y_image_range)
        self._scanning_logic.signal_history_event.connect(self.change_z_image_range)

        # Get initial tilt correction values
        self._mw.action_TiltCorrection.setChecked(
            self._scanning_logic._scanning_device.tiltcorrection)

        self._mw.tilt_01_x_pos_doubleSpinBox.setValue(self._scanning_logic.point1[0])
        self._mw.tilt_01_y_pos_doubleSpinBox.setValue(self._scanning_logic.point1[1])
        self._mw.tilt_01_z_pos_doubleSpinBox.setValue(self._scanning_logic.point1[2])

        self._mw.tilt_02_x_pos_doubleSpinBox.setValue(self._scanning_logic.point2[0])
        self._mw.tilt_02_y_pos_doubleSpinBox.setValue(self._scanning_logic.point2[1])
        self._mw.tilt_02_z_pos_doubleSpinBox.setValue(self._scanning_logic.point2[2])

        self._mw.tilt_03_x_pos_doubleSpinBox.setValue(self._scanning_logic.point3[0])
        self._mw.tilt_03_y_pos_doubleSpinBox.setValue(self._scanning_logic.point3[1])
        self._mw.tilt_03_z_pos_doubleSpinBox.setValue(self._scanning_logic.point3[2])

        # Connect tilt correction buttons
        self._mw.action_TiltCorrection.triggered.connect(self._scanning_logic.set_tilt_correction)
        self._mw.tilt_set_01_pushButton.clicked.connect(self._scanning_logic.set_tilt_point1)
        self._mw.tilt_set_02_pushButton.clicked.connect(self._scanning_logic.set_tilt_point2)
        self._mw.tilt_set_03_pushButton.clicked.connect(self._scanning_logic.set_tilt_point3)
        self._mw.calc_tilt_pushButton.clicked.connect(self._scanning_logic.calc_tilt_correction)
        self._scanning_logic.signal_tilt_correction_update.connect(self.update_tilt_correction)
        self._scanning_logic.signal_tilt_correction_active.connect(
            self._mw.action_TiltCorrection.setChecked)

        # Connect the default view action
        self._mw.restore_default_view_Action.triggered.connect(self.restore_default_view)
        self._mw.optimizer_only_view_Action.triggered.connect(self.small_optimizer_view)
        self._mw.actionAutoRange_xy.triggered.connect(self._mw.xy_ViewWidget.autoRange)
        self._mw.actionAutoRange_z.triggered.connect(self._mw.depth_ViewWidget.autoRange)
        # Connect the buttons and inputs for the xy colorbar
        self._mw.xy_cb_manual_RadioButton.clicked.connect(self.update_xy_cb_range)
        self._mw.xy_cb_centiles_RadioButton.clicked.connect(self.update_xy_cb_range)

        self._mw.xy_cb_min_DoubleSpinBox.valueChanged.connect(self.shortcut_to_xy_cb_manual)
        self._mw.xy_cb_max_DoubleSpinBox.valueChanged.connect(self.shortcut_to_xy_cb_manual)
        self._mw.xy_cb_low_percentile_DoubleSpinBox.valueChanged.connect(self.shortcut_to_xy_cb_centiles)
        self._mw.xy_cb_high_percentile_DoubleSpinBox.valueChanged.connect(self.shortcut_to_xy_cb_centiles)

        # Connect the buttons and inputs for the depth colorbars
        # RadioButtons in Main tab
        self._mw.depth_cb_manual_RadioButton.clicked.connect(self.update_depth_cb_range)
        self._mw.depth_cb_centiles_RadioButton.clicked.connect(self.update_depth_cb_range)

        # input edits in Main tab
        self._mw.depth_cb_min_DoubleSpinBox.valueChanged.connect(self.shortcut_to_depth_cb_manual)
        self._mw.depth_cb_max_DoubleSpinBox.valueChanged.connect(self.shortcut_to_depth_cb_manual)
        self._mw.depth_cb_low_percentile_DoubleSpinBox.valueChanged.connect(self.shortcut_to_depth_cb_centiles)
        self._mw.depth_cb_high_percentile_DoubleSpinBox.valueChanged.connect(self.shortcut_to_depth_cb_centiles)

        # Connect the emitted signal of an image change from the logic with
        # a refresh of the GUI picture:
        self._scanning_logic.signal_xy_image_updated.connect(self.refresh_xy_image)
        self._scanning_logic.signal_xy_image_updated.connect(self.refresh_scan_line)
        self._scanning_logic.signal_depth_image_updated.connect(self.refresh_scan_line)
        self._scanning_logic.signal_depth_image_updated.connect(self.refresh_depth_image)
        self._optimizer_logic.sigImageUpdated.connect(self.refresh_refocus_image)
        self._scanning_logic.sigImageXYInitialized.connect(self.adjust_xy_window)
        self._scanning_logic.sigImageDepthInitialized.connect(self.adjust_depth_window)

        # Connect the signal from the logic with an update of the cursor position
        self._scanning_logic.signal_change_position.connect(self.update_crosshair_position_from_logic)

        # Connect other signals from the logic with an update of the gui

        self._scanning_logic.signal_start_scanning.connect(self.logic_started_scanning)
        self._scanning_logic.signal_continue_scanning.connect(self.logic_continued_scanning)
        self._optimizer_logic.sigRefocusStarted.connect(self.logic_started_refocus)
        # self._scanning_logic.signal_stop_scanning.connect()

        # Connect the tracker
        self.sigStartOptimizer.connect(self._optimizer_logic.start_refocus)
        self._optimizer_logic.sigRefocusFinished.connect(self._refocus_finished_wrapper)
        self._optimizer_logic.sigRefocusXySizeChanged.connect(self.update_roi_xy_size)
        self._optimizer_logic.sigRefocusZSizeChanged.connect(self.update_roi_depth_size)

        # Connect the 'File' Menu dialog and the Settings window in confocal
        # with the methods:
        self._mw.action_Settings.triggered.connect(self.menu_settings)
        self._mw.action_optimizer_settings.triggered.connect(self.menu_optimizer_settings)
        self._mw.actionSave_XY_Scan.triggered.connect(self.save_xy_scan_data)
        self._mw.actionSave_Depth_Scan.triggered.connect(self.save_depth_scan_data)

        # Configure and connect the zoom actions with the desired buttons and
        # functions if
        self._mw.action_full_range_xy.triggered.connect(self.set_full_scan_range_xy)
        self._mw.action_full_range_z.triggered.connect(self.set_full_scan_range_z)

        self._mw.action_zoom.toggled.connect(self.zoom_clicked)
        self._mw.sigDoubleClick.connect(self.activate_zoom_double_click)
        self._mw.xy_ViewWidget.sigMouseAreaSelected.connect(self.zoom_xy_scan)
        self._mw.depth_ViewWidget.sigMouseAreaSelected.connect(self.zoom_depth_scan)

        # Blink correction
        self._mw.actionBlink_correction_view.triggered.connect(self.blink_correction_clicked)

        ###################################################################
        #               Icons for the scan actions                        #
        ###################################################################

        self._scan_xy_single_icon = QtGui.QIcon()
        self._scan_xy_single_icon.addPixmap(
            QtGui.QPixmap("artwork/icons/qudiTheme/22x22/scan-xy-start.png"),
            QtGui.QIcon.Normal,
            QtGui.QIcon.Off)

        self._scan_depth_single_icon = QtGui.QIcon()
        self._scan_depth_single_icon.addPixmap(
            QtGui.QPixmap("artwork/icons/qudiTheme/22x22/scan-depth-start.png"),
            QtGui.QIcon.Normal,
            QtGui.QIcon.Off)

        self._scan_xy_loop_icon = QtGui.QIcon()
        self._scan_xy_loop_icon.addPixmap(
            QtGui.QPixmap("artwork/icons/qudiTheme/22x22/scan-xy-loop.png"),
            QtGui.QIcon.Normal,
            QtGui.QIcon.Off)

        self._scan_depth_loop_icon = QtGui.QIcon()
        self._scan_depth_loop_icon.addPixmap(
            QtGui.QPixmap("artwork/icons/qudiTheme/22x22/scan-depth-loop.png"),
            QtGui.QIcon.Normal,
            QtGui.QIcon.Off)

        #################################################################
        #           Connect the colorbar and their actions              #
        #################################################################
        # Get the colorscale and set the LUTs
        self.my_colors = ColorScaleInferno()

        self.xy_image.setLookupTable(self.my_colors.lut)
        self.depth_image.setLookupTable(self.my_colors.lut)
        self.xy_refocus_image.setLookupTable(self.my_colors.lut)

        # Create colorbars and add them at the desired place in the GUI. Add
        # also units to the colorbar.

        self.xy_cb = ColorBar(self.my_colors.cmap_normed, width=100, cb_min=0, cb_max=100)
        self.depth_cb = ColorBar(self.my_colors.cmap_normed, width=100, cb_min=0, cb_max=100)
        self._mw.xy_cb_ViewWidget.addItem(self.xy_cb)
        self._mw.xy_cb_ViewWidget.hideAxis('bottom')
        self._mw.xy_cb_ViewWidget.setLabel('left', 'Fluorescence', units='c/s')
        self._mw.xy_cb_ViewWidget.setMouseEnabled(x=False, y=False)

        self._mw.depth_cb_ViewWidget.addItem(self.depth_cb)
        self._mw.depth_cb_ViewWidget.hideAxis('bottom')
        self._mw.depth_cb_ViewWidget.setLabel('left', 'Fluorescence', units='c/s')
        self._mw.depth_cb_ViewWidget.setMouseEnabled(x=False, y=False)

        self._mw.sigPressKeyBoard.connect(self.keyPressEvent)

        # Now that the ROI for xy and depth is connected to events, update the
        # default position and initialize the position of the crosshair and
        # all other components:
        self.enable_scan_actions()
        self.update_crosshair_position_from_logic('init')
        self.adjust_xy_window()
        self.adjust_depth_window()

        self.show()

    def initSettingsUI(self):
        """ Definition, configuration and initialisation of the settings GUI.

        This init connects all the graphic modules, which were created in the
        *.ui file and configures the event handling between the modules.
        Moreover it sets default values if not existed in the logic modules.
        """
        # Create the Settings window
        self._sd = ConfocalSettingDialog()
        # Connect the action of the settings window with the code:
        self._sd.accepted.connect(self.update_settings)
        self._sd.rejected.connect(self.keep_former_settings)
        self._sd.buttonBox.button(QtWidgets.QDialogButtonBox.Apply).clicked.connect(self.update_settings)
        self._sd.hardware_switch.clicked.connect(self.switch_hardware)

        # write the configuration to the settings window of the GUI.
        self.keep_former_settings()

    def initOptimizerSettingsUI(self):
        """ Definition, configuration and initialisation of the optimizer settings GUI.

        This init connects all the graphic modules, which were created in the
        *.ui file and configures the event handling between the modules.
        Moreover it sets default values if not existed in the logic modules.
        """
        # Create the Settings window
        self._osd = OptimizerSettingDialog()
        # Connect the action of the settings window with the code:
        self._osd.accepted.connect(self.update_optimizer_settings)
        self._osd.rejected.connect(self.keep_former_optimizer_settings)
        self._osd.buttonBox.button(QtWidgets.QDialogButtonBox.Apply).clicked.connect(self.update_optimizer_settings)

        # Set up and connect xy channel combobox
        scan_channels = self._optimizer_logic.get_scanner_count_channels()
        for n, ch in enumerate(scan_channels):
            self._osd.opt_channel_ComboBox.addItem(str(ch), n)

        # Generation of the fit params tab ##################
        self._osd.fit_tab = FitParametersWidget(self._optimizer_logic.z_params)
        self._osd.settings_tabWidget.addTab(self._osd.fit_tab, "Fit Params")

        ############################################################
        # Set up the template tab
        ############################################################

        self._osd.activate_xy_template_checkBox.setChecked(self._optimizer_logic.fit_type == 'xy_template')

        self._osd.acquire_xy_template_image_Button.clicked.connect(self.acquire_xy_template_image)
        self._osd.acquire_z_template_image_Button.clicked.connect(self.acquire_z_template)
        self._osd.activate_xy_template_checkBox.toggled.connect(self.activate_template_changed)
        self._osd.activate_z_template_checkBox.toggled.connect(self.activate_template_changed)

        # Load the image for the optimizer tab
        self.xy_template_image = pg.ImageItem(
            image=self._optimizer_logic.xy_template_image[:, :, 3 + self.opt_channel],
            axisOrder='row-major')

        template_x_length = self._optimizer_logic.xy_template_image[:, :, 0].max() \
                            - self._optimizer_logic.xy_template_image[:, :, 0].min()
        template_y_length = self._optimizer_logic.xy_template_image[:, :, 1].max() \
                            - self._optimizer_logic.xy_template_image[:, :, 1].min()

        self.xy_template_image.setRect(
            QtCore.QRectF(
                -template_x_length / 2.,
                -template_y_length / 2.,
                template_x_length,
                template_y_length
            )
        )

        # Add the display item to the xy and depth VieWidget, which was defined in
        # the UI file.
        self._osd.template_xy_plot_widget.addItem(self.xy_template_image)

        # Labelling axes
        self._osd.template_xy_plot_widget.setLabel('bottom', 'X relative', units='m')
        self._osd.template_xy_plot_widget.setLabel('left', 'Y relative', units='m')

        self.xy_template_image.setLookupTable(self.my_colors.lut)

        # Add crosshair to the xy refocus scan
        self.template_vLine = pg.InfiniteLine(
            pen={'color': palette.green, 'width': 3},
            pos=self._optimizer_logic.template_cursor[0],
            angle=90,
            movable=True)
        self.template_hLine = pg.InfiniteLine(
            pen={'color': palette.green, 'width': 3},
            pos=self._optimizer_logic.template_cursor[1],
            angle=0,
            movable=True)
        self._osd.template_xy_plot_widget.addItem(self.template_vLine, ignoreBounds=True)
        self._osd.template_xy_plot_widget.addItem(self.template_hLine, ignoreBounds=True)

        self.template_vLine.sigPositionChangeFinished.connect(self.template_cursor_changed)
        self.template_hLine.sigPositionChangeFinished.connect(self.template_cursor_changed)

        #######################################################################
        # Z template as data plot with one line for crosshair positions
        #######################################################################

        self.depth_template_image = pg.PlotDataItem(
            x=self._optimizer_logic.zimage_template_Z_values,
            y=self._optimizer_logic.z_template_data[:, self._optimizer_logic.opt_channel],
            pen=pg.mkPen(palette.c1, style=QtCore.Qt.DotLine),
            symbol='o',
            symbolPen=palette.c1,
            symbolBrush=palette.c1,
            symbolSize=7
        )

        # Add the display item to the xy and depth VieWidget, which was defined in
        # the UI file.
        self._osd.template_z_plot_widget.addItem(self.depth_template_image)

        self._osd.template_z_plot_widget.setLabel('bottom', 'Z position', units='m')
        self._osd.template_z_plot_widget.setLabel('left', 'Fluorescence', units='c/s')
        self._osd.template_z_plot_widget.showGrid(x=True, y=True)

        self.template_zLine = pg.InfiniteLine(
            pen={'color': palette.green, 'width': 3},
            pos=self._optimizer_logic.template_cursor[2],
            angle=90,
            movable=True)
        self._osd.template_z_plot_widget.addItem(self.template_zLine, ignoreBounds=True)

        self.template_zLine.sigPositionChangeFinished.connect(self.template_cursor_changed)

        # write the configuration to the settings window of the GUI.
        self.keep_former_optimizer_settings()

    def on_deactivate(self):
        """ Reverse steps of activation

        @return int: error code (0:OK, -1:error)
        """
        self._mw.close()
        return 0

    def show(self):
        """Make main window visible and put it above all other windows. """
        # Show the Main Confocal GUI:
        self._mw.show()
        self._mw.activateWindow()
        self._mw.raise_()

    def keyPressEvent(self, event):
        """ Handles the passed keyboard events from the main window.

        @param object event: qtpy.QtCore.QEvent object.
        """
        modifiers = QtWidgets.QApplication.keyboardModifiers()

        position = self._scanning_logic.get_position()   # in meters
        x_pos = position[0]
        y_pos = position[1]
        z_pos = position[2]

        if modifiers == QtCore.Qt.ControlModifier:
            if event.key() == QtCore.Qt.Key_Right:
                self.update_from_key(x=float(round(x_pos + self.slider_big_step, 10)))
            elif event.key() == QtCore.Qt.Key_Left:
                self.update_from_key(x=float(round(x_pos - self.slider_big_step, 10)))
            elif event.key() == QtCore.Qt.Key_Up:
                self.update_from_key(y=float(round(y_pos + self.slider_big_step, 10)))
            elif event.key() == QtCore.Qt.Key_Down:
                self.update_from_key(y=float(round(y_pos - self.slider_big_step, 10)))
            elif event.key() == QtCore.Qt.Key_PageUp:
                self.update_from_key(z=float(round(z_pos + self.slider_big_step, 10)))
            elif event.key() == QtCore.Qt.Key_PageDown:
                self.update_from_key(z=float(round(z_pos - self.slider_big_step, 10)))
            else:
                event.ignore()
        else:
            if event.key() == QtCore.Qt.Key_Right:
                self.update_from_key(x=float(round(x_pos + self.slider_small_step, 10)))
            elif event.key() == QtCore.Qt.Key_Left:
                self.update_from_key(x=float(round(x_pos - self.slider_small_step, 10)))
            elif event.key() == QtCore.Qt.Key_Up:
                self.update_from_key(y=float(round(y_pos + self.slider_small_step, 10)))
            elif event.key() == QtCore.Qt.Key_Down:
                self.update_from_key(y=float(round(y_pos - self.slider_small_step, 10)))
            elif event.key() == QtCore.Qt.Key_PageUp:
                self.update_from_key(z=float(round(z_pos + self.slider_small_step, 10)))
            elif event.key() == QtCore.Qt.Key_PageDown:
                self.update_from_key(z=float(round(z_pos - self.slider_small_step, 10)))
            else:
                event.ignore()

    def get_xy_cb_range(self):
        """ Determines the cb_min and cb_max values for the xy scan image
        """
        # If "Manual" is checked, or the image data is empty (all zeros), then take manual cb range.
        if self._mw.xy_cb_manual_RadioButton.isChecked() or np.count_nonzero(self.xy_image.image) < 1:
            cb_min = self._mw.xy_cb_min_DoubleSpinBox.value()
            cb_max = self._mw.xy_cb_max_DoubleSpinBox.value()

        # Otherwise, calculate cb range from percentiles.
        else:
            # Exclude any zeros (which are typically due to unfinished scan)
            xy_image_nonzero = self.xy_image.image[np.nonzero(self.xy_image.image)]

            # Read centile range
            low_centile = self._mw.xy_cb_low_percentile_DoubleSpinBox.value()
            high_centile = self._mw.xy_cb_high_percentile_DoubleSpinBox.value()

            cb_min = np.percentile(xy_image_nonzero, low_centile)
            cb_max = np.percentile(xy_image_nonzero, high_centile)

        cb_range = [cb_min, cb_max]

        return cb_range

    def get_depth_cb_range(self):
        """ Determines the cb_min and cb_max values for the xy scan image
        """
        # If "Manual" is checked, or the image data is empty (all zeros), then take manual cb range.
        if self._mw.depth_cb_manual_RadioButton.isChecked() or np.count_nonzero(self.depth_image.image) < 1:
            cb_min = self._mw.depth_cb_min_DoubleSpinBox.value()
            cb_max = self._mw.depth_cb_max_DoubleSpinBox.value()

        # Otherwise, calculate cb range from percentiles.
        else:
            # Exclude any zeros (which are typically due to unfinished scan)
            depth_image_nonzero = self.depth_image.image[np.nonzero(self.depth_image.image)]

            # Read centile range
            low_centile = self._mw.depth_cb_low_percentile_DoubleSpinBox.value()
            high_centile = self._mw.depth_cb_high_percentile_DoubleSpinBox.value()

            cb_min = np.percentile(depth_image_nonzero, low_centile)
            cb_max = np.percentile(depth_image_nonzero, high_centile)

        cb_range = [cb_min, cb_max]
        return cb_range

    def refresh_xy_colorbar(self):
        """ Adjust the xy colorbar.

        Calls the refresh method from colorbar, which takes either the lowest
        and higherst value in the image or predefined ranges. Note that you can
        invert the colorbar if the lower border is bigger then the higher one.
        """
        cb_range = self.get_xy_cb_range()
        self.xy_cb.refresh_colorbar(cb_range[0], cb_range[1])

    def refresh_depth_colorbar(self):
        """ Adjust the depth colorbar.

        Calls the refresh method from colorbar, which takes either the lowest
        and higherst value in the image or predefined ranges. Note that you can
        invert the colorbar if the lower border is bigger then the higher one.
        """
        cb_range = self.get_depth_cb_range()
        self.depth_cb.refresh_colorbar(cb_range[0], cb_range[1])

    def disable_scan_actions(self):
        """ Disables the buttons for scanning.
        """
        # Ensable the stop scanning button
        self._mw.action_stop_scanning.setEnabled(True)

        # Disable the start scan buttons
        self._mw.action_scan_xy_start.setEnabled(False)
        self._mw.action_scan_depth_start.setEnabled(False)

        self._mw.action_scan_xy_resume.setEnabled(False)
        self._mw.action_scan_depth_resume.setEnabled(False)

        self._mw.action_optimize_position.setEnabled(False)

        self._mw.x_min_InputWidget.setEnabled(False)
        self._mw.x_max_InputWidget.setEnabled(False)
        self._mw.y_min_InputWidget.setEnabled(False)
        self._mw.y_max_InputWidget.setEnabled(False)
        self._mw.z_min_InputWidget.setEnabled(False)
        self._mw.z_max_InputWidget.setEnabled(False)

        self._mw.xy_res_InputWidget.setEnabled(False)
        self._mw.z_res_InputWidget.setEnabled(False)

        # Set the zoom button if it was pressed to unpressed and disable it
        self._mw.action_zoom.setChecked(False)
        self._mw.action_zoom.setEnabled(False)

        self.set_history_actions(False)

    def enable_scan_actions(self):
        """ Reset the scan action buttons to the default active
        state when the system is idle.
        """
        # Disable the stop scanning button
        self._mw.action_stop_scanning.setEnabled(False)

        # Enable the scan buttons
        self._mw.action_scan_xy_start.setEnabled(True)
        self._mw.action_scan_depth_start.setEnabled(True)
#        self._mw.actionRotated_depth_scan.setEnabled(True)

        self._mw.action_optimize_position.setEnabled(True)

        self._mw.x_min_InputWidget.setEnabled(True)
        self._mw.x_max_InputWidget.setEnabled(True)
        self._mw.y_min_InputWidget.setEnabled(True)
        self._mw.y_max_InputWidget.setEnabled(True)
        self._mw.z_min_InputWidget.setEnabled(True)
        self._mw.z_max_InputWidget.setEnabled(True)

        self._mw.xy_res_InputWidget.setEnabled(True)
        self._mw.z_res_InputWidget.setEnabled(True)

        self._mw.action_zoom.setEnabled(True)

        self.set_history_actions(True)

        # Enable the resume scan buttons if scans were unfinished
        # TODO: this needs to be implemented properly.
        # For now they will just be enabled by default

        if self._scanning_logic._zscan_continuable is True:
            self._mw.action_scan_depth_resume.setEnabled(True)
        else:
            self._mw.action_scan_depth_resume.setEnabled(False)

        if self._scanning_logic._xyscan_continuable is True:
            self._mw.action_scan_xy_resume.setEnabled(True)
        else:
            self._mw.action_scan_xy_resume.setEnabled(False)

    def _refocus_finished_wrapper(self, caller_tag, optimal_pos):
        """ Re-enable the scan buttons in the GUI.
          @param str caller_tag: tag showing the origin of the action
          @param array optimal_pos: optimal focus position determined by optimizer

        Also, if the refocus was initiated here in confocalgui then we need to handle the
        "returned" optimal position.
        """
        if caller_tag in ('confocalgui', 'xy_template_image', 'z_template_image'):
            self._scanning_logic.set_position(
                'optimizer',
                x=optimal_pos[0],
                y=optimal_pos[1],
                z=optimal_pos[2],
                a=0.0
            )

        # Crosshair in optimizer
        self.vLine.setValue(self._optimizer_logic.optim_pos_x)
        self.hLine.setValue(self._optimizer_logic.optim_pos_y)

        self.enable_scan_actions()

    def set_history_actions(self, enable):
        """ Enable or disable history arrows taking history state into account. """
        if enable and self._scanning_logic.history_index < len(self._scanning_logic.history) - 1:
            self._mw.actionForward.setEnabled(True)
        else:
            self._mw.actionForward.setEnabled(False)
        if enable and self._scanning_logic.history_index > 0:
            self._mw.actionBack.setEnabled(True)
        else:
            self._mw.actionBack.setEnabled(False)

    def acquire_xy_template_image(self):
        """ Start to take a template image. """
        self.disable_scan_actions()
        self.update_optimizer_settings()

        # Get the current crosshair position to send to optimizer
        crosshair_pos = self._scanning_logic.get_position()
        self.sigStartOptimizer.emit(crosshair_pos, 'xy_template_image')

    def acquire_z_template(self):
        """ Start to take a template image. """
        self.disable_scan_actions()
        self.update_optimizer_settings()

        # Get the current crosshair position to send to optimizer
        crosshair_pos = self._scanning_logic.get_position()
        self.sigStartOptimizer.emit(crosshair_pos, 'z_template_image')

    def activate_template_changed(self):
        """ Checks the template fits that are acitvated and hands them to the logic.

        @return int: error code (0:OK, -1..-3:error)
        """

        xy_template = self._osd.activate_xy_template_checkBox.isChecked()
        z_template = self._osd.activate_z_template_checkBox.isChecked()

        xy_template_image = self._optimizer_logic.xy_template_image[:, :, 3 + self._optimizer_logic.opt_channel]
        z_template_data = self._optimizer_logic.z_template_data[:, self._optimizer_logic.opt_channel]

        x_template_resolution = self._optimizer_logic.xy_template_image[:, :, 0].max() \
                                - self._optimizer_logic.xy_template_image[:, :, 0].min()
        y_template_resolution = self._optimizer_logic.xy_template_image[:, :, 1].max() \
                                - self._optimizer_logic.xy_template_image[:, :, 1].min()
        z_template_resolution = self._optimizer_logic.zimage_template_Z_values.max() \
                                - self._optimizer_logic.zimage_template_Z_values.min()

        # check dimensionality of template against optimizer
        if xy_template and (len(xy_template_image) != self._osd.xy_optimizer_resolution_SpinBox.value()
                            or abs(x_template_resolution - self._osd.xy_optimizer_range_DoubleSpinBox.value()) > 1e-9
                            or abs(y_template_resolution - self._osd.xy_optimizer_range_DoubleSpinBox.value()) > 1e-9):
                self.log.error('The size of the XY template does not match the refocus resolution.\n'
                               'Template: {0:d} - ({1:.3f}, {2:.3f}); Refocus: {3:d} - ({4:.3f}, {5:.3f})'
                               ''.format(len(xy_template_image),
                                         x_template_resolution * 1e6,
                                         y_template_resolution * 1e6,
                                         self._osd.xy_optimizer_resolution_SpinBox.value(),
                                         self._osd.xy_optimizer_range_DoubleSpinBox.value() * 1e6,
                                         self._osd.xy_optimizer_range_DoubleSpinBox.value() * 1e6))
                self._osd.activate_xy_template_checkBox.setChecked(False)
                return -1

        if z_template and (len(z_template_data) != self._osd.z_optimizer_resolution_SpinBox.value()
                           or abs(z_template_resolution - self._osd.z_optimizer_range_DoubleSpinBox.value()) > 1e-9):
                self.log.error('The size of the Z template does not match the refocus resolution.\n'
                               'Template: {0:d} - {1:.3f}; Refocus: {2:d} - {3:.3f}'
                               ''.format(len(z_template_data),
                                         z_template_resolution * 1e6,
                                         self._osd.z_optimizer_resolution_SpinBox.value(),
                                         self._osd.z_optimizer_range_DoubleSpinBox.value() * 1e6))
                self._osd.activate_z_template_checkBox.setChecked(False)
                return -2

        # check if template data exists
        if xy_template and not z_template:
            if np.max(xy_template_image) != 0:
                self._optimizer_logic.fit_type = 'xy_template'
                return 0
            else:
                self.log.error('No XY template image was taken at this time. '
                               'Therefore the fit method cannot be set to template fitting.')
                self._osd.activate_xy_template_checkBox.setChecked(False)
                return -1
        elif not xy_template and z_template:
            if np.max(z_template_data) != 0:
                self._optimizer_logic.fit_type = 'z_template'
                return 0
            else:
                self.log.error('No Z template image was taken at this time. '
                               'Therefore the fit method cannot be set to template fitting.')
                self._osd.activate_z_template_checkBox.setChecked(False)
                return -2
        elif xy_template and z_template:
            if np.max(z_template_data) != 0 and np.max(xy_template_image) != 0:
                self._optimizer_logic.fit_type = 'all_template'
                return 0
            elif np.max(z_template_data) == 0:
                self.log.error('No Z template image was taken at this time. '
                               'Therefore the fit method cannot be set to template fitting.')
                self._osd.activate_z_template_checkBox.setChecked(False)
                return -2
            elif np.max(xy_template_image) == 0:
                self.log.error('No XY template image was taken at this time. '
                               'Therefore the fit method cannot be set to template fitting.')
                self._osd.activate_xy_template_checkBox.setChecked(False)
                return -1
            else:
                self.log.error('No Z template and XY template image was taken at this time. '
                               'Therefore the fit method cannot be set to template fitting.')
                self._osd.activate_xy_template_checkBox.setChecked(False)
                self._osd.activate_z_template_checkBox.setChecked(False)
                return -3
        else:
            self._optimizer_logic.fit_type = 'normal'
            return 0

    def menu_settings(self):
        """ This method opens the settings menu. """
        self._sd.exec_()

    def update_settings(self):
        """ Write new settings from the gui to the file. """
        self._scanning_logic.set_clock_frequency(self._sd.clock_frequency_InputWidget.value())
        self._scanning_logic.return_slowness = self._sd.return_slowness_InputWidget.value()
        self._scanning_logic.permanent_scan = self._sd.loop_scan_CheckBox.isChecked()
        self._scanning_logic.depth_scan_dir_is_xz = self._sd.depth_dir_x_radioButton.isChecked()
        self.fixed_aspect_ratio_xy = self._sd.fixed_aspect_xy_checkBox.isChecked()
        self.fixed_aspect_ratio_depth = self._sd.fixed_aspect_depth_checkBox.isChecked()
        self.slider_small_step = self._sd.slider_small_step_DoubleSpinBox.value()
        self.slider_big_step = self._sd.slider_big_step_DoubleSpinBox.value()
        self.adjust_cursor_roi = self._sd.adjust_cursor_to_optimizer_checkBox.isChecked()

        # Update GUI icons to new loop-scan state
        self._set_scan_icons()
        # update cursor
        self.update_roi_xy_size()
        self.update_roi_depth_size()

    def keep_former_settings(self):
        """ Keep the old settings and restores them in the gui. """
        self._sd.clock_frequency_InputWidget.setValue(int(self._scanning_logic._clock_frequency))
        self._sd.return_slowness_InputWidget.setValue(int(self._scanning_logic.return_slowness))
        self._sd.loop_scan_CheckBox.setChecked(self._scanning_logic.permanent_scan)
        if self._scanning_logic.depth_scan_dir_is_xz:
            self._sd.depth_dir_x_radioButton.setChecked(True)
        else:
            self._sd.depth_dir_y_radioButton.setChecked(True)

        self._sd.adjust_cursor_to_optimizer_checkBox.setChecked(self.adjust_cursor_roi)
        self._sd.fixed_aspect_xy_checkBox.setChecked(self.fixed_aspect_ratio_xy)
        self._sd.fixed_aspect_depth_checkBox.setChecked(self.fixed_aspect_ratio_depth)
        self._sd.slider_small_step_DoubleSpinBox.setValue(float(self.slider_small_step))
        self._sd.slider_big_step_DoubleSpinBox.setValue(float(self.slider_big_step))

    def menu_optimizer_settings(self):
        """ This method opens the settings menu. """
        self.keep_former_optimizer_settings()
        self._osd.exec_()

    def update_optimizer_settings(self):
        """ Write new settings from the gui to the file. """
        self._optimizer_logic.refocus_XY_size = self._osd.xy_optimizer_range_DoubleSpinBox.value()
        self._optimizer_logic.optimizer_XY_res = self._osd.xy_optimizer_resolution_SpinBox.value()
        self._optimizer_logic.refocus_Z_size = self._osd.z_optimizer_range_DoubleSpinBox.value()
        self._optimizer_logic.optimizer_Z_res = self._osd.z_optimizer_resolution_SpinBox.value()
        self._optimizer_logic.set_clock_frequency(self._osd.count_freq_SpinBox.value(),
                                                  self._osd.template_count_frequency_spinBox.value())
        self._optimizer_logic.return_slowness = self._osd.return_slow_SpinBox.value()
        self._optimizer_logic.template_return_slowness = self._osd.template_slowness_spinBox.value()
        self._optimizer_logic.hw_settle_time = self._osd.hw_settle_time_SpinBox.value() / 1000
        self._optimizer_logic.do_surface_subtraction = self._osd.do_surface_subtraction_CheckBox.isChecked()
        index = self._osd.opt_channel_ComboBox.currentIndex()
        self._optimizer_logic.opt_channel = int(self._osd.opt_channel_ComboBox.itemData(index, QtCore.Qt.UserRole))

        self._optimizer_logic.optimization_sequence = str(
            self._osd.optimization_sequence_lineEdit.text()
            ).upper().replace(" ", "").split(',')
        self._optimizer_logic.check_optimization_sequence()
        # z fit parameters
        self._optimizer_logic.use_custom_params = self._osd.fit_tab.paramUseSettings

        template_x_length = self._optimizer_logic.xy_template_image[:, :, 0].max() \
                            - self._optimizer_logic.xy_template_image[:, :, 0].min()
        template_y_length = self._optimizer_logic.xy_template_image[:, :, 1].max() \
                            - self._optimizer_logic.xy_template_image[:, :, 1].min()

        self.xy_template_image.setRect(
            QtCore.QRectF(
                -template_x_length / 2.,
                -template_y_length / 2.,
                template_x_length,
                template_y_length
            )
        )

        self.update_roi_xy_size()
        self.update_roi_depth_size()
        self.activate_template_changed()

    def keep_former_optimizer_settings(self):
        """ Keep the old settings and restores them in the gui. """
        self._osd.xy_optimizer_range_DoubleSpinBox.setValue(self._optimizer_logic.refocus_XY_size)
        self._osd.xy_optimizer_resolution_SpinBox.setValue(self._optimizer_logic.optimizer_XY_res)
        self._osd.z_optimizer_range_DoubleSpinBox.setValue(self._optimizer_logic.refocus_Z_size)
        self._osd.z_optimizer_resolution_SpinBox.setValue(self._optimizer_logic.optimizer_Z_res)
        self._osd.count_freq_SpinBox.setValue(self._optimizer_logic._clock_frequency)
        self._osd.return_slow_SpinBox.setValue(self._optimizer_logic.return_slowness)
        self._osd.template_count_frequency_spinBox.setValue(self._optimizer_logic._template_clock_frequency)
        self._osd.template_slowness_spinBox.setValue(self._optimizer_logic.template_return_slowness)
        self._osd.hw_settle_time_SpinBox.setValue(self._optimizer_logic.hw_settle_time * 1000)
        self._osd.do_surface_subtraction_CheckBox.setChecked(self._optimizer_logic.do_surface_subtraction)

        old_ch = self._optimizer_logic.opt_channel
        index = self._osd.opt_channel_ComboBox.findData(old_ch)
        self._osd.opt_channel_ComboBox.setCurrentIndex(index)

        self._osd.optimization_sequence_lineEdit.setText(', '.join(self._optimizer_logic.optimization_sequence))

        # fit parameters
        self._osd.fit_tab.resetFitParameters()
        self.update_roi_xy_size()
        self.update_roi_depth_size()

    def ready_clicked(self):
        """ Stopp the scan if the state has switched to ready. """
        if self._scanning_logic.module_state() == 'locked':
            self._scanning_logic.permanent_scan = False
            self._scanning_logic.stop_scanning()
        if self._optimizer_logic.module_state() == 'locked':
            self._optimizer_logic.stop_refocus()

        self.enable_scan_actions()

    def xy_scan_clicked(self):
        """ Manages what happens if the xy scan is started. """
        self.disable_scan_actions()
        self._scanning_logic.start_scanning(zscan=False, tag='gui')

    def continue_xy_scan_clicked(self):
        """ Continue xy scan. """
        self.disable_scan_actions()
        self._scanning_logic.continue_scanning(zscan=False, tag='gui')

    def continue_depth_scan_clicked(self):
        """ Continue depth scan. """
        self.disable_scan_actions()
        self._scanning_logic.continue_scanning(zscan=True, tag='gui')

    def depth_scan_clicked(self):
        """ Start depth scan. """
        self.disable_scan_actions()
        self._scanning_logic.start_scanning(zscan=True, tag='gui')

    def refocus_clicked(self):
        """ Start optimize position. """
        if self.activate_template_changed() < 0:
            return

        self.disable_scan_actions()
        # Get the current crosshair position to send to optimizer
        crosshair_pos = self._scanning_logic.get_position()
        self.sigStartOptimizer.emit(crosshair_pos, 'confocalgui')

    def update_crosshair_position_from_logic(self, tag):
        """ Update the GUI position of the crosshair from the logic.

        @param str tag: tag indicating the source of the update

        Ignore the update when it is tagged with one of the tags that the
        confocal gui emits, as the GUI elements were already adjusted.
        """
        if 'roi' not in tag and 'slider' not in tag and 'key' not in tag and 'input' not in tag:
            position = self._scanning_logic.get_position()
            x_pos = position[0]
            y_pos = position[1]
            z_pos = position[2]

            # XY image
            self._mw.xy_ViewWidget.set_crosshair_pos(position[:2])

            # depth image
            if self._scanning_logic.depth_img_is_xz:
                self._mw.depth_ViewWidget.set_crosshair_pos((x_pos, z_pos))
            else:
                self._mw.depth_ViewWidget.set_crosshair_pos(position[1:3])

            self.update_slider_x(x_pos)
            self.update_slider_y(y_pos)
            self.update_slider_z(z_pos)

            self.update_input_x(x_pos)
            self.update_input_y(y_pos)
            self.update_input_z(z_pos)

    def roi_xy_bounds_check(self, pos):
        """ Check if the focus cursor is oputside the allowed range after drag
            and set its position to the limit
        """
        new_h_pos = np.clip(pos[0], *self._scanning_logic.x_range)
        new_v_pos = np.clip(pos[1], *self._scanning_logic.y_range)
        in_bounds = new_h_pos == pos[0] and new_v_pos == pos[1]
        return in_bounds, (new_h_pos, new_v_pos)

    def roi_depth_bounds_check(self, pos):
        """ Check if the focus cursor is oputside the allowed range after drag
            and set its position to the limit """
        if self._scanning_logic.depth_img_is_xz:
            h_range = self._scanning_logic.x_range
        else:
            h_range = self._scanning_logic.y_range
        new_h_pos = np.clip(pos[0], *h_range)
        new_v_pos = np.clip(pos[1], *self._scanning_logic.z_range)
        in_bounds = new_h_pos == pos[0] and new_v_pos == pos[1]
        return in_bounds, (new_h_pos, new_v_pos)

    def update_roi_xy(self, h=None, v=None):
        """ Adjust the xy ROI position if the value has changed.

        @param float h: real value of the current horizontal position
        @param float v: real value of the current vertical position
        """
        if h is None:
            h = self._mw.xy_ViewWidget.crosshair_position[0]
        if v is None:
            v = self._mw.xy_ViewWidget.crosshair_position[1]
        self._mw.xy_ViewWidget.set_crosshair_pos((h, v))

    def update_roi_xy_size(self):
        """ Update the cursor size showing the optimizer scan area for the XY image.
        """
        if self.adjust_cursor_roi:
            self._mw.xy_ViewWidget.set_crosshair_min_size_factor(0.02)
        else:
            self._mw.xy_ViewWidget.set_crosshair_min_size_factor(0.1)

        newsize = self._optimizer_logic.refocus_XY_size
        self._mw.xy_ViewWidget.set_crosshair_size([newsize, newsize])
        return

    def update_roi_depth_size(self):
        """ Update the cursor size showing the optimizer scan area for the X-depth image.
        """
        if self.adjust_cursor_roi:
            self._mw.depth_ViewWidget.set_crosshair_min_size_factor(0.02)
        else:
            self._mw.depth_ViewWidget.set_crosshair_min_size_factor(0.1)

        newsize_h = self._optimizer_logic.refocus_XY_size
        newsize_v = self._optimizer_logic.refocus_Z_size
        self._mw.depth_ViewWidget.set_crosshair_size([newsize_h, newsize_v])
        return

    def update_roi_depth(self, h=None, v=None):
        """ Adjust the depth ROI position if the value has changed.

        @param float h: real value of the current horizontal position
        @param float v: real value of the current vertical position
        """
        if h is None:
            h = self._mw.depth_ViewWidget.crosshair_position[0]
        if v is None:
            v = self._mw.depth_ViewWidget.crosshair_position[1]
        self._mw.depth_ViewWidget.set_crosshair_pos((h, v))
        return

    def update_from_roi_xy(self, pos):
        """The user manually moved the XY ROI, adjust all other GUI elements accordingly

        @params object roi: PyQtGraph ROI object
        """
        pos = (pos.x(), pos.y())
        in_range, pos = self.roi_xy_bounds_check(pos)
        if not in_range:
            self._mw.xy_ViewWidget.set_crosshair_pos(pos)
        h_pos, v_pos = pos

        self.update_slider_x(h_pos)
        self.update_slider_y(v_pos)

        self.update_input_x(h_pos)
        self.update_input_y(v_pos)

        self._scanning_logic.set_position('roixy', x=h_pos, y=v_pos)
        self._optimizer_logic.set_position('roixy', x=h_pos, y=v_pos)

    def update_from_roi_depth(self, pos):
        """The user manually moved the Z ROI, adjust all other GUI elements accordingly
        """
        pos = (pos.x(), pos.y())
        in_range, pos = self.roi_depth_bounds_check(pos)
        if not in_range:
            self._mw.depth_ViewWidget.set_crosshair_pos(pos)
        h_pos, v_pos = pos

        self.update_slider_z(v_pos)
        self.update_input_z(v_pos)

        if self._scanning_logic.depth_img_is_xz:
            self.update_roi_xy(h=h_pos)
            self.update_slider_x(h_pos)
            self.update_input_x(h_pos)
            self._scanning_logic.set_position('roidepth', x=h_pos, z=v_pos)
            self._optimizer_logic.set_position('roidepth', x=h_pos, z=-v_pos)
        else:
            self.update_roi_xy(v=h_pos)
            self.update_slider_y(h_pos)
            self.update_input_y(h_pos)
            self._scanning_logic.set_position('roidepth', y=h_pos, z=v_pos)
            self._optimizer_logic.set_position('roidepth', y=h_pos, z=-v_pos)

    def update_from_key(self, x=None, y=None, z=None):
        """The user pressed a key to move the crosshair, adjust all GUI elements.

        @param float x: new x position in m
        @param float y: new y position in m
        @param float z: new z position in m
        """
        if x is not None:
            self.update_roi_xy(h=x)
            if self._scanning_logic.depth_img_is_xz:
                self.update_roi_depth(h=x)
            self.update_slider_x(x)
            self.update_input_x(x)
            self._scanning_logic.set_position('xinput', x=x)
        if y is not None:
            self.update_roi_xy(v=y)
            if not self._scanning_logic.depth_img_is_xz:
                self.update_roi_depth(h=y)
            self.update_slider_y(y)
            self.update_input_y(y)
            self._scanning_logic.set_position('yinput', y=y)
        if z is not None:
            self.update_roi_depth(v=z)
            self.update_slider_z(z)
            self.update_input_z(z)
            self._scanning_logic.set_position('zinput', z=z)

    def update_from_input_x(self):
        """ The user changed the number in the x position spin box, adjust all
            other GUI elements."""
        x_pos = self._mw.x_current_InputWidget.value()
        self.update_roi_xy(h=x_pos)
        if self._scanning_logic.depth_img_is_xz:
            self.update_roi_depth(h=x_pos)
        self.update_slider_x(x_pos)
        self._scanning_logic.set_position('xinput', x=x_pos)
        self._optimizer_logic.set_position('xinput', x=x_pos)

    def update_from_input_y(self):
        """ The user changed the number in the y position spin box, adjust all
            other GUI elements."""
        y_pos = self._mw.y_current_InputWidget.value()
        self.update_roi_xy(v=y_pos)
        if not self._scanning_logic.depth_img_is_xz:
            self.update_roi_depth(h=y_pos)
        self.update_slider_y(y_pos)
        self._scanning_logic.set_position('yinput', y=y_pos)
        self._optimizer_logic.set_position('yinput', y=y_pos)

    def update_from_input_z(self):
        """ The user changed the number in the z position spin box, adjust all
           other GUI elements."""
        z_pos = self._mw.z_current_InputWidget.value()
        self.update_roi_depth(v=z_pos)
        self.update_slider_z(z_pos)
        self._scanning_logic.set_position('zinput', z=z_pos)
        self._optimizer_logic.set_position('zinput', z=z_pos)

    def update_input_x(self, x_pos):
        """ Update the displayed x-value.

        @param float x_pos: the current value of the x position in m
        """
        # Convert x_pos to number of points for the slider:
        self._mw.x_current_InputWidget.setValue(x_pos)

    def update_input_y(self, y_pos):
        """ Update the displayed y-value.

        @param float y_pos: the current value of the y position in m
        """
        # Convert x_pos to number of points for the slider:
        self._mw.y_current_InputWidget.setValue(y_pos)

    def update_input_z(self, z_pos):
        """ Update the displayed z-value.

        @param float z_pos: the current value of the z position in m
        """
        # Convert x_pos to number of points for the slider:
        self._mw.z_current_InputWidget.setValue(z_pos)

    def update_from_slider_x(self, sliderValue):
        """The user moved the x position slider, adjust the other GUI elements.

        @params int sliderValue: slider postion, a quantized whole number
        """
        x_pos = self._scanning_logic.x_range[0] + sliderValue * self.slider_res
        self.update_roi_xy(h=x_pos)
        if self._scanning_logic.depth_img_is_xz:
            self.update_roi_depth(h=x_pos)
        self.update_input_x(x_pos)
        self._scanning_logic.set_position('xslider', x=x_pos)
        self._optimizer_logic.set_position('xslider', x=x_pos)

    def update_from_slider_y(self, sliderValue):
        """The user moved the y position slider, adjust the other GUI elements.

        @params int sliderValue: slider postion, a quantized whole number
        """
        y_pos = self._scanning_logic.y_range[0] + sliderValue * self.slider_res
        self.update_roi_xy(v=y_pos)
        if not self._scanning_logic.depth_img_is_xz:
            self.update_roi_depth(h=y_pos)
        self.update_input_y(y_pos)
        self._scanning_logic.set_position('yslider', y=y_pos)
        self._optimizer_logic.set_position('yslider', y=y_pos)

    def update_from_slider_z(self, sliderValue):
        """The user moved the z position slider, adjust the other GUI elements.

        @params int sliderValue: slider postion, a quantized whole number
        """
        z_pos = self._scanning_logic.z_range[0] + sliderValue * self.slider_res
        self.update_roi_depth(v=z_pos)
        self.update_input_z(z_pos)
        self._scanning_logic.set_position('zslider', z=z_pos)
        self._optimizer_logic.set_position('zslider', z=z_pos)

    def update_slider_x(self, x_pos):
        """ Update the x slider when a change happens.

        @param float x_pos: x position in m
        """
        self._mw.x_SliderWidget.setValue((x_pos - self._scanning_logic.x_range[0]) / self.slider_res)

    def update_slider_y(self, y_pos):
        """ Update the y slider when a change happens.

        @param float y_pos: x yosition in m
        """
        self._mw.y_SliderWidget.setValue((y_pos - self._scanning_logic.y_range[0]) / self.slider_res)

    def update_slider_z(self, z_pos):
        """ Update the z slider when a change happens.

        @param float z_pos: z position in m
        """
        self._mw.z_SliderWidget.setValue((z_pos - self._scanning_logic.z_range[0]) / self.slider_res)

    def change_xy_resolution(self):
        """ Update the xy resolution in the logic according to the GUI.
        """
        self._scanning_logic.xy_resolution = self._mw.xy_res_InputWidget.value()

    def change_z_resolution(self):
        """ Update the z resolution in the logic according to the GUI.
        """
        self._scanning_logic.z_resolution = self._mw.z_res_InputWidget.value()

    def change_x_image_range(self):
        """ Adjust the image range for x in the logic. """
        self._scanning_logic.image_x_range = [
            self._mw.x_min_InputWidget.value(),
            self._mw.x_max_InputWidget.value()]

    def change_y_image_range(self):
        """ Adjust the image range for y in the logic.
        """
        self._scanning_logic.image_y_range = [
            self._mw.y_min_InputWidget.value(),
            self._mw.y_max_InputWidget.value()]

    def change_z_image_range(self):
        """ Adjust the image range for z in the logic. """
        self._scanning_logic.image_z_range = [
            self._mw.z_min_InputWidget.value(),
            self._mw.z_max_InputWidget.value()]

    def update_tilt_correction(self):
        """ Update all tilt points from the scanner logic. """
        self._mw.tilt_01_x_pos_doubleSpinBox.setValue(self._scanning_logic.point1[0])
        self._mw.tilt_01_y_pos_doubleSpinBox.setValue(self._scanning_logic.point1[1])
        self._mw.tilt_01_z_pos_doubleSpinBox.setValue(self._scanning_logic.point1[2])

        self._mw.tilt_02_x_pos_doubleSpinBox.setValue(self._scanning_logic.point2[0])
        self._mw.tilt_02_y_pos_doubleSpinBox.setValue(self._scanning_logic.point2[1])
        self._mw.tilt_02_z_pos_doubleSpinBox.setValue(self._scanning_logic.point2[2])

        self._mw.tilt_03_x_pos_doubleSpinBox.setValue(self._scanning_logic.point3[0])
        self._mw.tilt_03_y_pos_doubleSpinBox.setValue(self._scanning_logic.point3[1])
        self._mw.tilt_03_z_pos_doubleSpinBox.setValue(self._scanning_logic.point3[2])

    def update_xy_channel(self, index):
        """ The displayed channel for the XY image was changed, refresh the displayed image.

            @param index int: index of selected channel item in combo box
        """
        self.xy_channel = int(self._mw.xy_channel_ComboBox.itemData(index, QtCore.Qt.UserRole))
        self.refresh_xy_image()

    def update_depth_channel(self, index):
        """ The displayed channel for the X-depth image was changed, refresh the displayed image.

            @param index int: index of selected channel item in combo box
        """
        self.depth_channel = int(self._mw.depth_channel_ComboBox.itemData(index, QtCore.Qt.UserRole))
        self.refresh_depth_image()

    def shortcut_to_xy_cb_manual(self):
        """Someone edited the absolute counts range for the xy colour bar, better update."""
        self._mw.xy_cb_manual_RadioButton.setChecked(True)
        self.update_xy_cb_range()

    def shortcut_to_xy_cb_centiles(self):
        """Someone edited the centiles range for the xy colour bar, better update."""
        self._mw.xy_cb_centiles_RadioButton.setChecked(True)
        self.update_xy_cb_range()

    def shortcut_to_depth_cb_manual(self):
        """Someone edited the absolute counts range for the z colour bar, better update."""
        # Change cb mode
        self._mw.depth_cb_manual_RadioButton.setChecked(True)
        self.update_depth_cb_range()

    def shortcut_to_depth_cb_centiles(self):
        """Someone edited the centiles range for the z colour bar, better update."""
        # Change cb mode
        self._mw.depth_cb_centiles_RadioButton.setChecked(True)
        self.update_depth_cb_range()

    def update_xy_cb_range(self):
        """Redraw xy colour bar and scan image."""
        self.refresh_xy_colorbar()
        self.refresh_xy_image()

    def update_depth_cb_range(self):
        """Redraw z colour bar and scan image."""
        self.refresh_depth_colorbar()
        self.refresh_depth_image()

    def refresh_xy_image(self):
        """ Update the current XY image from the logic.

        Everytime the scanner is scanning a line in xy the
        image is rebuild and updated in the GUI.
        """
        self.xy_image.getViewBox().updateAutoRange()

        xy_image_data = self._scanning_logic.xy_image[:, :, 3 + self.xy_channel]

        cb_range = self.get_xy_cb_range()

        # Now update image with new color scale, and update colorbar
        self.xy_image.setImage(image=xy_image_data, levels=(cb_range[0], cb_range[1]))
        self.refresh_xy_colorbar()

        # Unlock state widget if scan is finished
        if self._scanning_logic.module_state() != 'locked':
            self.enable_scan_actions()

    def refresh_depth_image(self):
        """ Update the current Depth image from the logic.

        Everytime the scanner is scanning a line in depth the
        image is rebuild and updated in the GUI.
        """

        self.depth_image.getViewBox().enableAutoRange()

        depth_image_data = self._scanning_logic.depth_image[:, :, 3 + self.depth_channel]
        cb_range = self.get_depth_cb_range()

        # Now update image with new color scale, and update colorbar
        self.depth_image.setImage(image=depth_image_data, levels=(cb_range[0], cb_range[1]))
        self.refresh_depth_colorbar()

        # Unlock state widget if scan is finished
        if self._scanning_logic.module_state() != 'locked':
            self.enable_scan_actions()

    def template_cursor_changed(self):
        if self._optimizer_logic.module_state() == 'locked':
            self.log.error('The template cursor cannot be changed, while the optimizer is scanning.')
            self.template_vLine.setValue(self._optimizer_logic.template_cursor[0])
            self.template_hLine.setValue(self._optimizer_logic.template_cursor[1])
            self.template_zLine.setValue(self._optimizer_logic.template_cursor[2])
        else:
            self._optimizer_logic.template_cursor[0] = self.template_vLine.value()
            self._optimizer_logic.template_cursor[1] = self.template_hLine.value()
            self._optimizer_logic.template_cursor[2] = self.template_zLine.value()

    def refresh_refocus_image(self):
        """Refreshes the xy image, the crosshair and the colorbar. """
        ##########
        # Updating the xy optimizer image with color scaling based only on nonzero data
        xy_optimizer_image = self._optimizer_logic.xy_refocus_image[:, :, 3 + self._optimizer_logic.opt_channel]

        # If the Z scan is done first, then the XY image has only zeros and there is nothing to draw.
        if np.count_nonzero(xy_optimizer_image) > 0:
            colorscale_min = np.min(xy_optimizer_image[np.nonzero(xy_optimizer_image)])
            colorscale_max = np.max(xy_optimizer_image[np.nonzero(xy_optimizer_image)])

            self.xy_refocus_image.setImage(image=xy_optimizer_image, levels=(colorscale_min, colorscale_max))

        xy_template_image = self._optimizer_logic.xy_template_image[:, :, 3 + self._optimizer_logic.opt_channel]
        if np.max(xy_template_image) != 0:
            template_colorscale_min = np.min(xy_template_image[np.nonzero(xy_template_image)])
            template_colorscale_max = np.max(xy_template_image[np.nonzero(xy_template_image)])

            self.xy_template_image.setImage(image=xy_template_image,
                                           levels=(template_colorscale_min, template_colorscale_max))
        ##########
        # TODO: does this need to be reset every time this refresh function is called?
        # Is there a better way?
        self.xy_refocus_image.set_image_extent((
            (self._optimizer_logic._initial_pos_x - 0.5 * self._optimizer_logic.refocus_XY_size,
             self._optimizer_logic._initial_pos_x + 0.5 * self._optimizer_logic.refocus_XY_size),
            (self._optimizer_logic._initial_pos_y - 0.5 * self._optimizer_logic.refocus_XY_size,
             self._optimizer_logic._initial_pos_y + 0.5 * self._optimizer_logic.refocus_XY_size)))

        ##########
        # Crosshair in optimizer
        self._mw.xy_refocus_ViewWidget_2.set_crosshair_pos((self._optimizer_logic.optim_pos_x,
                                                            self._optimizer_logic.optim_pos_y))
        ##########
        # The depth optimization
        # data from chosen channel
        self.depth_refocus_image.setData(
            self._optimizer_logic._zimage_Z_values,
            self._optimizer_logic.z_refocus_line[:, self._optimizer_logic.opt_channel])

        # data from chosen channel of the template
        self.depth_template_image.setData(
            self._optimizer_logic.zimage_template_Z_values,
            self._optimizer_logic.z_template_data[:, self._optimizer_logic.opt_channel])

        # fit made from the data
        self.depth_refocus_fit_image.setData(
            self._optimizer_logic._fit_zimage_Z_values,
            self._optimizer_logic.z_fit_data)
        ##########
        # Set the optimized position label
        self._mw.refocus_position_label.setText(
            'µ = ({0:.3f}, {1:.3f}, {2:.3f}) µm   '
            'σ = ({3:.3f}, {4:.3f}, {5:.3f}) µm '
            ''.format(
                self._optimizer_logic.optim_pos_x * 1e6,
                self._optimizer_logic.optim_pos_y * 1e6,
                self._optimizer_logic.optim_pos_z * 1e6,
                self._optimizer_logic.optim_sigma_x * 1e6,
                self._optimizer_logic.optim_sigma_y * 1e6,
                self._optimizer_logic.optim_sigma_z * 1e6
            )
        )

    def refresh_scan_line(self):
        """ Get the previously scanned image line and display it in the scan line plot. """
        sc = self._scanning_logic._scan_counter
        sc = sc - 1 if sc >= 1 else sc
        if self._scanning_logic._zscan:
            self.scan_line_plot.setData(self._scanning_logic.depth_image[sc, :, 0:4:3])
        else:
            self.scan_line_plot.setData(self._scanning_logic.xy_image[sc, :, 0:4:3])

    def adjust_xy_window(self):
        """ Fit the visible window in the xy scan to full view.

        Be careful in using that method, since it uses the input values for
        the ranges to adjust x and y. Make sure that in the process of the depth scan
        no method is calling adjust_depth_window, otherwise it will adjust for you
        a window which does not correspond to the scan!
        """
        # It is extremly crucial that before adjusting the window view and
        # limits, to make an update of the current image. Otherwise the
        # adjustment will just be made for the previous image.
        self.refresh_xy_image()
        xy_viewbox = self.xy_image.getViewBox()

        xMin = self._scanning_logic.image_x_range[0]
        xMax = self._scanning_logic.image_x_range[1]
        yMin = self._scanning_logic.image_y_range[0]
        yMax = self._scanning_logic.image_y_range[1]

        if self.fixed_aspect_ratio_xy:
            # Reset the limit settings so that the method 'setAspectLocked'
            # works properly. It has to be done in a manual way since no method
            # exists yet to reset the set limits:
            xy_viewbox.state['limits']['xLimits'] = [None, None]
            xy_viewbox.state['limits']['yLimits'] = [None, None]
            xy_viewbox.state['limits']['xRange'] = [None, None]
            xy_viewbox.state['limits']['yRange'] = [None, None]

            xy_viewbox.setAspectLocked(lock=True, ratio=1.0)
            xy_viewbox.updateViewRange()
        else:
            xy_viewbox.setLimits(xMin=xMin - (xMax - xMin) * self.image_x_padding,
                                 xMax=xMax + (xMax - xMin) * self.image_x_padding,
                                 yMin=yMin - (yMax - yMin) * self.image_y_padding,
                                 yMax=yMax + (yMax - yMin) * self.image_y_padding)

        px_size = ((xMax - xMin) / (self._scanning_logic.xy_resolution - 1),
                   (yMax - yMin) / (self._scanning_logic.xy_resolution - 1))
        self.xy_image.set_image_extent(((xMin - px_size[0] / 2, xMax + px_size[0] / 2),
                                        (yMin - px_size[1] / 2, yMax + px_size[1] / 2)))

        # self.put_cursor_in_xy_scan()

        xy_viewbox.updateAutoRange()
        xy_viewbox.updateViewRange()
        self.update_roi_xy()

    def adjust_depth_window(self):
        """ Fit the visible window in the depth scan to full view.

        Be careful in using that method, since it uses the input values for
        the ranges to adjust x and z. Make sure that in the process of the depth scan
        no method is calling adjust_xy_window, otherwise it will adjust for you
        a window which does not correspond to the scan!
        """
        # It is extremly crutial that before adjusting the window view and
        # limits, to make an update of the current image. Otherwise the
        # adjustment will just be made for the previous image.
        self.refresh_depth_image()

        depth_viewbox = self.depth_image.getViewBox()

        if self._scanning_logic.depth_img_is_xz:
            self._mw.depth_ViewWidget.setLabel('bottom', 'X position', units='m')
            xMin = self._scanning_logic.image_x_range[0]
            xMax = self._scanning_logic.image_x_range[1]
        else:
            self._mw.depth_ViewWidget.setLabel('bottom', 'Y position', units='m')
            xMin = self._scanning_logic.image_y_range[0]
            xMax = self._scanning_logic.image_y_range[1]

        zMin = self._scanning_logic.image_z_range[0]
        zMax = self._scanning_logic.image_z_range[1]

        if self.fixed_aspect_ratio_depth:
            # Reset the limit settings so that the method 'setAspectLocked'
            # works properly. It has to be done in a manual way since no method
            # exists yet to reset the set limits:
            depth_viewbox.state['limits']['xLimits'] = [None, None]
            depth_viewbox.state['limits']['yLimits'] = [None, None]
            depth_viewbox.state['limits']['xRange'] = [None, None]
            depth_viewbox.state['limits']['yRange'] = [None, None]

            depth_viewbox.setAspectLocked(lock=True, ratio=1.0)
            depth_viewbox.updateViewRange()
        else:
            depth_viewbox.setLimits(
                xMin=xMin - xMin * self.image_x_padding,
                xMax=xMax + xMax * self.image_x_padding,
                yMin=zMin - zMin * self.image_z_padding,
                yMax=zMax + zMax * self.image_z_padding
            )

        px_size = ((xMax - xMin) / (self._scanning_logic.xy_resolution - 1),
                   (zMax - zMin) / (self._scanning_logic.z_resolution - 1))
        self.depth_image.set_image_extent(((xMin - px_size[0] / 2, xMax + px_size[0] / 2),
                                           (zMin - px_size[1] / 2, zMax + px_size[1] / 2)))

        # self.put_cursor_in_depth_scan()

        depth_viewbox.updateAutoRange()
        depth_viewbox.updateViewRange()
        self.update_roi_depth()

    def save_xy_scan_data(self):
        """ Run the save routine from the logic to save the xy confocal data."""
        cb_range = self.get_xy_cb_range()

        # Percentile range is None, unless the percentile scaling is selected in GUI.
        pcile_range = None
        if not self._mw.xy_cb_manual_RadioButton.isChecked():
            low_centile = self._mw.xy_cb_low_percentile_DoubleSpinBox.value()
            high_centile = self._mw.xy_cb_high_percentile_DoubleSpinBox.value()
            pcile_range = [low_centile, high_centile]

        self._scanning_logic.save_xy_data(colorscale_range=cb_range, percentile_range=pcile_range)

        # TODO: find a way to produce raw image in savelogic.  For now it is saved here.
        filepath = self._save_logic.get_path_for_module(module_name='Confocal')
        filename = os.path.join(
            filepath,
            time.strftime('%Y%m%d-%H%M-%S_confocal_xy_scan_raw_pixel_image'))
        if self._sd.save_purePNG_checkBox.isChecked():
            self.xy_image.save(filename + '_raw.png')

    def save_xy_scan_image(self):
        """ Save the image and according to that the data.

        Here only the path to the module is taken from the save logic, but the
        picture save algorithm is situated here in confocal, since it is a very
        specific task to save the used PlotObject.
        """
        self.log.warning('Deprecated, use normal save method instead!')

    def save_depth_scan_data(self):
        """ Run the save routine from the logic to save the xy confocal pic."""
        cb_range = self.get_depth_cb_range()

        # Percentile range is None, unless the percentile scaling is selected in GUI.
        pcile_range = None
        if not self._mw.depth_cb_manual_RadioButton.isChecked():
            low_centile = self._mw.depth_cb_low_percentile_DoubleSpinBox.value()
            high_centile = self._mw.depth_cb_high_percentile_DoubleSpinBox.value()
            pcile_range = [low_centile, high_centile]

        self._scanning_logic.save_depth_data(colorscale_range=cb_range, percentile_range=pcile_range)

        # TODO: find a way to produce raw image in savelogic.  For now it is saved here.
        filepath = self._save_logic.get_path_for_module(module_name='Confocal')
        filename = os.path.join(
            filepath,
            time.strftime('%Y%m%d-%H%M-%S_confocal_depth_scan_raw_pixel_image'))
        if self._sd.save_purePNG_checkBox.isChecked():
            self.depth_image.save(filename + '_raw.png')

    def save_depth_scan_image(self):
        """ Save the image and according to that the data.

        Here only the path to the module is taken from the save logic, but the
        picture save algorithm is situated here in confocal, since it is a very
        specific task to save the used PlotObject.
        """
        self.log.warning('Deprecated, use normal save method instead!')

    def switch_hardware(self):
        """ Switches the hardware state. """
        self._scanning_logic.switch_hardware(to_on=False)

    def restore_default_view(self):
        """ Restore the arrangement of DockWidgets to the default
        """
        # Show any hidden dock widgets
        self._mw.xy_scan_dockWidget.show()
        self._mw.scan_control_dockWidget.show()
        self._mw.depth_scan_dockWidget.show()
        self._mw.optimizer_dockWidget.show()
        self._mw.tilt_correction_dockWidget.hide()
        self._mw.scanLineDockWidget.hide()

        # re-dock any floating dock widgets
        self._mw.xy_scan_dockWidget.setFloating(False)
        self._mw.scan_control_dockWidget.setFloating(False)
        self._mw.depth_scan_dockWidget.setFloating(False)
        self._mw.optimizer_dockWidget.setFloating(False)
        self._mw.tilt_correction_dockWidget.setFloating(False)
        self._mw.scanLineDockWidget.setFloating(False)

        self._mw.addDockWidget(QtCore.Qt.DockWidgetArea(1), self._mw.xy_scan_dockWidget)
        self._mw.addDockWidget(QtCore.Qt.DockWidgetArea(8), self._mw.scan_control_dockWidget)
        self._mw.addDockWidget(QtCore.Qt.DockWidgetArea(2), self._mw.depth_scan_dockWidget)
        self._mw.addDockWidget(QtCore.Qt.DockWidgetArea(2), self._mw.optimizer_dockWidget)
        self._mw.addDockWidget(QtCore.Qt.DockWidgetArea(8), self._mw.tilt_correction_dockWidget)
        self._mw.addDockWidget(QtCore.Qt.DockWidgetArea(2), self._mw.scanLineDockWidget)

        # Resize window to default size
        self._mw.resize(1255, 939)

    def small_optimizer_view(self):
        """ Rearrange the DockWidgets to produce a small optimizer interface
        """
        # Hide the other dock widgets
        self._mw.xy_scan_dockWidget.hide()
        self._mw.scan_control_dockWidget.hide()
        self._mw.depth_scan_dockWidget.hide()

        # Show the optimizer dock widget, and re-dock
        self._mw.optimizer_dockWidget.show()
        self._mw.optimizer_dockWidget.setFloating(False)

        # Resize the window to small dimensions
        self._mw.resize(1000, 360)

    def blink_correction_clicked(self, is_active):
        self.xy_image.activate_blink_correction(is_active)
        self.depth_image.activate_blink_correction(is_active)
        return

    #####################################################################
    #        Methods for the zoom functionality of confocal GUI         #
    #####################################################################
    def zoom_clicked(self, is_checked):
        """
        Activates the zoom mode in the xy and depth scan images.

        @param bool is_checked: pass the state of the zoom button (checked or not).
        """
        self._mw.xy_ViewWidget.toggle_selection(is_checked)
        self._mw.xy_ViewWidget.toggle_zoom_by_selection(is_checked)
        self._mw.depth_ViewWidget.toggle_selection(is_checked)
        self._mw.depth_ViewWidget.toggle_zoom_by_selection(is_checked)
        return

    def zoom_xy_scan(self, rect):
        """

        @param QtCore.QRectF rect: Rectangular area of the new zoomed image in physical coordinates.
        """
        x_bounds = (rect.left(), rect.right())
        y_bounds = (rect.bottom(), rect.top())

        # set the values to the InputWidgets and update them
        self._mw.x_min_InputWidget.setValue(min(x_bounds))
        self._mw.x_max_InputWidget.setValue(max(x_bounds))
        self._mw.y_min_InputWidget.setValue(min(y_bounds))
        self._mw.y_max_InputWidget.setValue(max(y_bounds))
        self.change_x_image_range()
        self.change_y_image_range()

        self._mw.action_zoom.setChecked(False)
        return

    def zoom_depth_scan(self, rect):
        """

        @param QtCore.QRectF rect: Rectangular area of the new zoomed image in physical coordinates.
        """
        xy_bounds = (rect.left(), rect.right())
        z_bounds = (rect.bottom(), rect.top())

        # set the values to the InputWidgets and update them
        self._mw.z_min_InputWidget.setValue(min(z_bounds))
        self._mw.z_max_InputWidget.setValue(max(z_bounds))
        if self._scanning_logic.depth_img_is_xz:
            self._mw.x_min_InputWidget.setValue(min(xy_bounds))
            self._mw.x_max_InputWidget.setValue(max(xy_bounds))
            self.change_x_image_range()
        else:
            self._mw.y_min_InputWidget.setValue(min(xy_bounds))
            self._mw.y_max_InputWidget.setValue(max(xy_bounds))
            self.change_y_image_range()
        self.change_z_image_range()

        self._mw.action_zoom.setChecked(False)
        return

    def reset_xy_imagerange(self):
        """ Reset the imagerange if autorange was pressed.

        Take the image range values directly from the scanned image and set
        them as the current image ranges.
        """
        # extract the range directly from the image:
        xMin = self._scanning_logic.xy_image[0, 0, 0]
        yMin = self._scanning_logic.xy_image[0, 0, 1]
        xMax = self._scanning_logic.xy_image[-1, -1, 0]
        yMax = self._scanning_logic.xy_image[-1, -1, 1]

        self._mw.x_min_InputWidget.setValue(xMin)
        self._mw.x_max_InputWidget.setValue(xMax)
        self.change_x_image_range()

        self._mw.y_min_InputWidget.setValue(yMin)
        self._mw.y_max_InputWidget.setValue(yMax)
        self.change_y_image_range()

    def set_full_scan_range_xy(self):
        """ Set xy image scan range to scanner limits """
        xMin = self._scanning_logic.x_range[0]
        xMax = self._scanning_logic.x_range[1]
        self._mw.x_min_InputWidget.setValue(xMin)
        self._mw.x_max_InputWidget.setValue(xMax)
        self.change_x_image_range()

        yMin = self._scanning_logic.y_range[0]
        yMax = self._scanning_logic.y_range[1]
        self._mw.y_min_InputWidget.setValue(yMin)
        self._mw.y_max_InputWidget.setValue(yMax)
        self.change_y_image_range()

        for i in range(2):
            self.xy_image.getViewBox().setRange(xRange=(xMin, xMax), yRange=(yMin, yMax),
                update=True)

    def activate_zoom_double_click(self):
        """ Enable zoom tool when double clicking image """
        self._mw.action_zoom.setChecked(not self._mw.action_zoom.isChecked())
        return

    def reset_depth_imagerange(self):
        """ Reset the imagerange if autorange was pressed.

        Take the image range values directly from the scanned image and set
        them as the current image ranges.
        """
        # extract the range directly from the image:
        xMin = self._scanning_logic.depth_image[0, 0, 0]
        zMin = self._scanning_logic.depth_image[0, 0, 2]
        xMax = self._scanning_logic.depth_image[-1, -1, 0]
        zMax = self._scanning_logic.depth_image[-1, -1, 2]

        self._mw.x_min_InputWidget.setValue(xMin)
        self._mw.x_max_InputWidget.setValue(xMax)
        self.change_x_image_range()

        self._mw.z_min_InputWidget.setValue(zMin)
        self._mw.z_max_InputWidget.setValue(zMax)
        self.change_z_image_range()

    def set_full_scan_range_z(self):
        """ Set depth image scan range to scanner limits """
        if self._scanning_logic.depth_img_is_xz:
            hMin = self._scanning_logic.x_range[0]
            hMax = self._scanning_logic.x_range[1]
            self._mw.x_min_InputWidget.setValue(hMin)
            self._mw.x_max_InputWidget.setValue(hMax)
            self.change_x_image_range()
        else:
            hMin = self._scanning_logic.y_range[0]
            hMax = self._scanning_logic.y_range[1]
            self._mw.y_min_InputWidget.setValue(hMin)
            self._mw.y_max_InputWidget.setValue(hMax)
            self.change_y_image_range()

        vMin = self._scanning_logic.z_range[0]
        vMax = self._scanning_logic.z_range[1]
        self._mw.z_min_InputWidget.setValue(vMin)
        self._mw.z_max_InputWidget.setValue(vMax)
        self.change_z_image_range()

        for i in range(2):
            self.depth_image.getViewBox().setRange(
                xRange=(hMin, hMax),
                yRange=(vMin, vMax),
                update=True)

        self.update_roi_depth()

    def update_scan_range_inputs(self):
        """ Update scan range spinboxes from confocal logic """
        self._mw.x_min_InputWidget.setValue(self._scanning_logic.image_x_range[0])
        self._mw.x_max_InputWidget.setValue(self._scanning_logic.image_x_range[1])
        self._mw.y_min_InputWidget.setValue(self._scanning_logic.image_y_range[0])
        self._mw.y_max_InputWidget.setValue(self._scanning_logic.image_y_range[1])
        self._mw.z_min_InputWidget.setValue(self._scanning_logic.image_z_range[0])
        self._mw.z_max_InputWidget.setValue(self._scanning_logic.image_z_range[1])

    def _set_scan_icons(self):
        """ Set the scan icons depending on whether loop-scan is active or not
        """

        if self._scanning_logic.permanent_scan:
            self._mw.action_scan_xy_start.setIcon(self._scan_xy_loop_icon)
            self._mw.action_scan_depth_start.setIcon(self._scan_depth_loop_icon)
        else:
            self._mw.action_scan_xy_start.setIcon(self._scan_xy_single_icon)
            self._mw.action_scan_depth_start.setIcon(self._scan_depth_single_icon)

    def logic_started_scanning(self, tag):
        """ Disable icons if a scan was started.

            @param tag str: tag indicating command source
        """
        if tag == 'logic':
            self.disable_scan_actions()

    def logic_continued_scanning(self, tag):
        """ Disable icons if a scan was continued.

            @param tag str: tag indicating command source
        """
        if tag == 'logic':
            self.disable_scan_actions()

    def logic_started_refocus(self, tag):
        """ Disable icons if a refocus was started.

            @param tag str: tag indicating command source
        """
        if tag == 'logic':
            self.disable_scan_actions()
<|MERGE_RESOLUTION|>--- conflicted
+++ resolved
@@ -232,11 +232,6 @@
         self._mw.depth_refocus_ViewWidget_2.setLabel('left', 'Fluorescence', units='c/s')
 
         # Add crosshair to the xy refocus scan
-<<<<<<< HEAD
-        self._mw.xy_refocus_ViewWidget_2.toggle_crosshair(True, movable=False)
-        self._mw.xy_refocus_ViewWidget_2.set_crosshair_pos((self._optimizer_logic._initial_pos_x,
-                                                        self._optimizer_logic._initial_pos_y))
-=======
         self.vLine = pg.InfiniteLine(
             pen={'color': palette.green, 'width': 3},
             pos=50,
@@ -249,7 +244,6 @@
             movable=False)
         self._mw.xy_refocus_ViewWidget_2.addItem(self.vLine, ignoreBounds=True)
         self._mw.xy_refocus_ViewWidget_2.addItem(self.hLine, ignoreBounds=True)
->>>>>>> 44108fa9
 
         # Set the state button as ready button as default setting.
         self._mw.action_stop_scanning.setEnabled(False)
